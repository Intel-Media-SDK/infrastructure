# Copyright (c) 2018 Intel Corporation
#
# Permission is hereby granted, free of charge, to any person obtaining a copy
# of this software and associated documentation files (the "Software"), to deal
# in the Software without restriction, including without limitation the rights
# to use, copy, modify, merge, publish, distribute, sublicense, and/or sell
# copies of the Software, and to permit persons to whom the Software is
# furnished to do so, subject to the following conditions:
#
# The above copyright notice and this permission notice shall be included in all
# copies or substantial portions of the Software.
#
# THE SOFTWARE IS PROVIDED "AS IS", WITHOUT WARRANTY OF ANY KIND, EXPRESS OR
# IMPLIED, INCLUDING BUT NOT LIMITED TO THE WARRANTIES OF MERCHANTABILITY,
# FITNESS FOR A PARTICULAR PURPOSE AND NONINFRINGEMENT. IN NO EVENT SHALL THE
# AUTHORS OR COPYRIGHT HOLDERS BE LIABLE FOR ANY CLAIM, DAMAGES OR OTHER
# LIABILITY, WHETHER IN AN ACTION OF CONTRACT, TORT OR OTHERWISE, ARISING FROM,
# OUT OF OR IN CONNECTION WITH THE SOFTWARE OR THE USE OR OTHER DEALINGS IN THE
# SOFTWARE.

"""
This module uses for CI building of MediaSDK product.

It contains steps:
    clean - preparing directory to build
    extract - preparing sources for build (getting repositories)
    build - building product
    install - creating installation of the product
    pack - create archives with logs of each step, results of building and installation
    copy - copying archives to share folder

During manual running, only the "build" step is performed if stage is not specified
"""

import argparse
import json
import multiprocessing
import os
import pathlib
import platform
import re
import shutil
import sys
import logging
from collections import defaultdict, OrderedDict
from copy import deepcopy
from datetime import datetime
from tenacity import retry, stop_after_attempt, wait_exponential

sys.path.append(str(pathlib.Path(__file__).resolve().parents[1]))
from common.helper import Stage, Product_type, Build_event, Build_type, make_archive, \
<<<<<<< HEAD
    copy_win_files, rotate_dir, cmd_exec, ErrorCode, copytree
=======
    copy_win_files, rotate_dir, cmd_exec, ErrorCode, TargetArch
>>>>>>> 87d6f0a0
from common.logger_conf import configure_logger
from common.git_worker import ProductState
from common.mediasdk_directories import MediaSdkDirectories
from common.build_number import get_build_number


class UnsupportedVSError(Exception):
    """
    Error, which need to be raised
    if Visual Studio version not supported
    """

    pass


class Action(object):
    """
    Command line script runner
    """

    def __init__(self, name, stage, cmd, work_dir, env, callfunc, verbose):
        """
        :param name: Name of action
        :type name: String

        :param stage: Stage type
        :type stage: Stage

        :param cmd: command line script
        :type cmd: String

        :param work_dir: Path where script will execute
        :type work_dir: pathlib.Path

        :param env: Environment variables for script
        :type env: Dict

        :param callfunc: python function, which need to execute
        :type callfunc: tuple (function_name, args, kwargs)

        :param verbose: Flag for output all logs
        :type verbose: Boolean
        """

        self.name = name
        self.stage = stage
        self.cmd = cmd
        self.work_dir = work_dir
        self.env = env
        self.callfunc = callfunc
        self.verbose = verbose

        self.log = logging.getLogger(name)

    def run(self, options=None):
        """
        Script runner

        :return: None | subprocess.CalledProcessError
        """

        self.log.info('-' * 50)

        if self.callfunc:
            func, args, kwargs = self.callfunc

            self.log.info('function: %s', func)
            self.log.info('args: %s', args)
            self.log.info('kwargs: %s', kwargs)

            func(*args, **kwargs)

        if self.cmd:
            if isinstance(self.cmd, list):
                self.cmd = ' && '.join(self.cmd)

            env = os.environ.copy()

            if options:
                self.cmd = self.cmd.format_map(options)
                if options.get('ENV'):
                    env.update(options['ENV'])

            if self.env:
                env.update(self.env)

            if self.work_dir:
                self.work_dir.mkdir(parents=True, exist_ok=True)

            error_code, out = cmd_exec(self.cmd, env=env, cwd=self.work_dir, log=self.log)

            if error_code:
                self._parse_logs(out)
            else:
                if self.verbose:
                    self.log.info(out)
                    self.log.info('completed')
                else:
                    self.log.debug(out)
                    self.log.debug('completed')

            return error_code

    def _parse_logs(self, stdout):
        self.log.error(stdout)
        output = [""]

        # linux error example:
        # .../graphbuilder.h:19:9: error: ‘class YAML::GraphBuilderInterface’ has virtual ...
        # windows error example:
        # ...decode.cpp(92): error C2220: warning treated as error - no 'executable' file ...
        # LINK : fatal error LNK1257: code generation failed ...

        if platform.system() == 'Windows':
            error_substrings = [' error ']
        elif platform.system() == 'Linux':
            error_substrings = [': error', 'error:']
        else:
            error_substrings = None
            self.log.warning(f'Unsupported OS for parsing errors: {platform.system()}')

        if error_substrings:
            for line in stdout.splitlines():
                if any(error_substring in line for error_substring in error_substrings):
                    output.append(line)
            if len(output) > 1:
                output.append("The errors above were found in the output. "
                              "See full log for details.")
                self.log.error('\n'.join(output))


class VsComponent(Action):
    """
    Windows .sln files builder
    """

    _vs_paths = {
        'vs2005': {
            'ms_build': r'C:\Windows\Microsoft.NET\Framework\v2.0.50727;',
            'vcvars': r'C:\Program Files (x86)\Microsoft Visual Studio 8\VC;'
        },
        'vs2013': {
            'ms_build': r'C:\Program Files (x86)\MSBuild\12.0\Bin;',
            'vcvars': r'C:\Program Files (x86)\Microsoft Visual Studio 12.0\VC;'
        },
        'vs2015': {
            'ms_build': r'C:\Program Files (x86)\MSBuild\14.0\Bin;',
            'vcvars': r'C:\Program Files (x86)\Microsoft Visual Studio 14.0\VC;'
        },
        'vs2017': {
            'ms_build': r'C:\Program Files (x86)\Microsoft Visual Studio 15.0\MSBuild\15.0\Bin;',
            'vcvars': r'C:\Program Files (x86)\Microsoft Visual Studio 15.0\VC\Auxiliary\Build;'
        }
    }

    def __init__(self, name, solution_path, msbuild_args, vs_version,
                 dependencies, env, verbose):
        """
        :param name: Name of action
        :type name: String

        :param solution_path: Path to solution file
        :type solution_path: pathlib.Path

        :param msbuild_args: Arguments of 'msbuild'
        :type msbuild_args: Dictionary

        :param vs_version: Version of Visual Studio
        :type vs_version: String

        :param dependencies: Dependency of other actions
        :type dependencies: List

        :param env: Environment variables for script
        :type env: None | Dict

        :param verbose: Flag for output all logs
        :type verbose: Boolean

        :return: None | Exception
        """

        if vs_version not in self._vs_paths:
            raise UnsupportedVSError(f"{vs_version} is not supported")

        super().__init__(name, Stage.BUILD.value, None, None, env, None, verbose)

        self.solution_path = solution_path
        self.vs_version = vs_version
        self.msbuild_args = msbuild_args
        self.dependencies = dependencies

    def _generate_cmd(self):
        """
        Prepare command line of 'msbuild'

        :return: None
        """

        self.env['PATH'] = f'{os.environ["PATH"]};' \
                           f'{self._vs_paths[self.vs_version]["ms_build"]};' \
                           f'{self._vs_paths[self.vs_version]["vcvars"]}'

        if self.vs_version == 'vs2005':
            # maxcpucount not supported in Visual Studio 2005
            if '/maxcpucount' in self.msbuild_args:
                del self.msbuild_args['/maxcpucount']

        ms_build = f'msbuild {self.solution_path}'
        for arg_name, data in self.msbuild_args.items():
            if isinstance(data, dict):
                properties = []
                for prop, value in data.items():
                    properties.append('{}="{}"'.format(prop, value))
                ms_build = f'{ms_build} {arg_name}:{";".join(properties)}'

            else:
                ms_build = f'{ms_build} {arg_name}:{data}'

        if self.vs_version == 'vs2017':
            self.cmd = ['call vcvars64.bat', ms_build]
        else:
            self.cmd = ['call vcvarsall.bat', ms_build]

    def _enable_vs_multi_processor_compilation(self):
        """
        Set multiprocessor compilation for solution projects

        :return: None
        """

        sln_dir = self.solution_path.parent

        with self.solution_path.open('r') as sln_file:
            items = []
            for line in sln_file:
                for item in line.split(', '):
                    if '.vcxproj' in item:
                        items.append(item[1:-1])

        for project in items:
            project = pathlib.Path(project)
            project_path = sln_dir / project
            new_project_name = 'new_' + project.name
            new_project_path = sln_dir / project.parent / new_project_name

            if project_path.exists():
                with new_project_path.open('w') as outfile:
                    with project_path.open('r') as infile:
                        lines = infile.readlines()
                        for index, line in enumerate(lines):
                            outfile.write(line)
                            if line.startswith('    <ClCompile>') and 'MultiProcessorCompilation' \
                                    not in lines[index + 1]:
                                outfile.write(u'      '
                                              u'<MultiProcessorCompilation>'
                                              u'true'
                                              u'</MultiProcessorCompilation>\n')
                project_path.unlink()
                new_project_path.rename(project_path)

    def run(self, options=None):
        """
        Script runner

        :return: None | subprocess.CalledProcessError
        """

        self._generate_cmd()
        self._enable_vs_multi_processor_compilation()

        return super().run(options)


class BuildGenerator(object):
    """
    Main class.
    Contains commands for building product.
    """

    def __init__(self, build_config_path, root_dir, build_type, product_type, build_event, stage,
                 commit_time=None, changed_repo=None, repo_states_file_path=None, repo_url=None, target_arch=None,
                 custom_cli_args=None):
        """
        :param build_config_path: Path to build configuration file
        :type build_config_path: pathlib.Path

        :param root_dir: Main directory for product building
        :type root_dir: pathlib.Path

        :param build_type: Type of build (release|debug)
        :type build_type: String

        :param product_type: Type of product (linux|linux_embedded|linux_pre_si|windows)
        :type product_type: String

        :param build_event: Event of build (pre_commit|commit|nightly|weekly)
        :type build_event: String

        :param stage: Build stage
        :type stage: String

        :param commit_time: Time for getting slice of commits of repositories
        :type commit_time: datetime

        :param changed_repo: Information about changed source repository
        :type changed_repo: String

        :param repo_states_file_path: Path to sources file with revisions
                                      of repositories to reproduce the same build
        :type repo_states_file_path: String

        :param repo_url: Link to the external repository
                         (repository which is not in mediasdk_directories)
        :type repo_url: String

        :param target_arch: Architecture of target platform
        :type target_arch: List

        :param custom_cli_args: Dict of custom command line arguments (ex. 'arg': 'value')
        :type custom_cli_args: Dict
        """

        self.build_config_path = build_config_path
        self.actions = defaultdict(list)
        self.product_repos = {}
        self.product_type = product_type
        self.build_event = build_event
        self.commit_time = commit_time
        self.changed_repo = changed_repo
        self.repo_states = None
        self.repo_url = repo_url
        self.build_state_file = root_dir / "build_state"
        self.options = {
            "ROOT_DIR": root_dir,
            "REPOS_DIR": root_dir / "repos",
            "REPOS_FORKED_DIR": root_dir / "repos_forked",
            "BUILD_DIR": root_dir / "build",
            "INSTALL_DIR": root_dir / "install",
            "PACK_DIR": root_dir / "pack",
            "LOGS_DIR": root_dir / "logs",
            "BUILD_TYPE": build_type,  # sets from command line argument ('release' by default)
            "CPU_CORES": multiprocessing.cpu_count(),  # count of logical CPU cores
            "VARS": {},  # Dictionary of dynamical variables for action() steps
            "ENV": {},  # Dictionary of dynamical environment variables
<<<<<<< HEAD
            "STRIP_BINARIES": False,  # Flag for stripping binaries of build
            "CONFIGS_DIR":  root_dir / "configs"
=======
            "STRIP_BINARIES": False # Flag for stripping binaries of build
>>>>>>> 87d6f0a0
        }
        self.dev_pkg_data_to_archive = []
        self.install_pkg_data_to_archive = []
        self.config_variables = {}
        self.custom_cli_args = custom_cli_args
        self.current_stage = stage
        self.target_arch = target_arch

        self.log = logging.getLogger(self.__class__.__name__)

        # Build and extract in directory for forked repositories
        # in case of commit from forked repository
        if changed_repo:
            changed_repo_dict = changed_repo.split(':')
            changed_repo_url = f"{MediaSdkDirectories.get_repo_url_by_name(changed_repo_dict[0])}.git"
            if self.repo_url and self.repo_url != changed_repo_url:
                self.options["REPOS_DIR"] = self.options["REPOS_FORKED_DIR"]
            self.branch_name = changed_repo_dict[1]
        elif repo_states_file_path:
            self.branch_name = 'master'
            repo_states_file = pathlib.Path(repo_states_file_path)
            if repo_states_file.exists():
                with repo_states_file.open() as repo_states_json:
                    self.repo_states = json.load(repo_states_json)
                    for repo_state in self.repo_states.values():
                        if repo_state['trigger']:
                            self.branch_name = repo_state['branch']
                            break
            else:
                raise Exception(f'{repo_states_file} does not exist')
        else:
            self.branch_name = 'master'

    def generate_build_config(self):
        """
        Build configuration file parser

        :return: None | Exception
        """

        global_vars = {
            'action': self._action,
            'vs_component': self._vs_component,
            'options': self.options,
            'stage': Stage,
            'copy_win_files': copy_win_files,
            'args': self.custom_cli_args,
            'log': self.log,
            'product_type': self.product_type,
            'build_event': self.build_event,
            # TODO should be in lower case
            'DEV_PKG_DATA_TO_ARCHIVE': self.dev_pkg_data_to_archive,
            'INSTALL_PKG_DATA_TO_ARCHIVE': self.install_pkg_data_to_archive,
            'get_build_number': get_build_number,
            'get_api_version': self._get_api_version,
            'branch_name': self.branch_name,
<<<<<<< HEAD
            'update_config': self._update_config,
=======
            'target_arch': self.target_arch
>>>>>>> 87d6f0a0
        }

        exec(open(self.build_config_path).read(), global_vars, self.config_variables)

        # TODO add product_repos to global_vars
        if 'PRODUCT_REPOS' in self.config_variables:
            for repo in self.config_variables['PRODUCT_REPOS']:
                self.product_repos[repo['name']] = {
                    'branch': repo.get('branch', 'master'),
                    'commit_id': repo.get('commit_id'),
                    'url': MediaSdkDirectories.get_repo_url_by_name(repo['name'])
                }

        return True

    def run_stage(self, stage):
        """
        Run method "_<stage>" of the class

        :param stage: Stage of build
        :type stage: Stage
        """

        stage_value = f'_{stage}'

        if hasattr(self, stage_value):
            return self.__getattribute__(stage_value)()

        self.log.error(f'Stage {stage} does not support')
        return False

    def _action(self, name, stage=None, cmd=None, work_dir=None, env=None, callfunc=None, verbose=False):
        """
        Handler for 'action' from build config file

        :param name: Name of action
        :type name: String

        :param stage: Stage type
        :type stage: Stage

        :param cmd: command line script
        :type cmd: None | String

        :param work_dir: Path where script will execute
        :type work_dir: None | pathlib.Path

        :param env: Environment variables for script
        :type env: None | Dict

        :param callfunc: python function, which need to execute
        :type callfunc: tuple (function_name, args, kwargs) | None

        :return: None | Exception
        """

        if not stage:
            stage = Stage.BUILD.value
        else:
            stage = stage.value

        if not work_dir:
            work_dir = self.options["ROOT_DIR"]
            if stage in [Stage.BUILD.value, Stage.INSTALL.value]:
                work_dir = self.options["BUILD_DIR"]
        if stage == Stage.BUILD.value and self.current_stage == Stage.BUILD.value:
            configure_logger(name, self.options['LOGS_DIR'] / 'build' / f'{name}.log')
        self.actions[stage].append(Action(name, stage, cmd, work_dir, env, callfunc, verbose))

    def _vs_component(self, name, solution_path, msbuild_args=None, vs_version="vs2017",
                      dependencies=None, env=None, verbose=False):
        """
        Handler for VS components

        :param name: Name of action
        :type name: String

        :param solution_path: Path to solution file
        :type solution_path: pathlib.Path

        :param msbuild_args: Arguments of 'msbuild'
        :type msbuild_args: Dictionary

        :param vs_version: Version of Visual Studio
        :type vs_version: String

        :param dependencies: Dependency of other actions
        :type dependencies: List

        :param env: Environment variables for script
        :type env: None | Dict

        :return: None | Exception
        """

        ms_arguments = deepcopy(self.config_variables.get('MSBUILD_ARGUMENTS', {}))
        if msbuild_args:
            for key, value in msbuild_args.items():
                if isinstance(value, dict):
                    ms_arguments[key] = {**ms_arguments.get(key, {}), **msbuild_args[key]}
                else:
                    ms_arguments[key] = msbuild_args[key]
        if self.current_stage == Stage.BUILD.value:
            configure_logger(name, self.options['LOGS_DIR'] / 'build' / f'{name}.log')
        self.actions[Stage.BUILD.value].append(VsComponent(name, solution_path, ms_arguments, vs_version,
                                                           dependencies, env, verbose))

    def _run_build_config_actions(self, stage):
        for action in self.actions[stage]:
            error_code = action.run(self.options)
            if error_code:
                return False

        return True

    @retry(stop=stop_after_attempt(3), wait=wait_exponential(multiplier=30))
    def _clean(self):
        """
        Clean build directories

        :return: None | Exception
        """

        remove_dirs = {'BUILD_DIR', 'INSTALL_DIR', 'LOGS_DIR', 'PACK_DIR', 'REPOS_FORKED_DIR', 'CONFIGS_DIR'}

        for directory in remove_dirs:
            dir_path = self.options.get(directory)
            if dir_path.exists():
                shutil.rmtree(dir_path)

        self.options["LOGS_DIR"].mkdir(parents=True, exist_ok=True)

        self.log.info('-' * 50)
        self.log.info('CLEANING')

        if self.build_state_file.exists():
            self.log.info('remove build state file %s', self.build_state_file)
            self.build_state_file.unlink()

        for dir_path in remove_dirs:
            self.log.info('remove directory %s', self.options.get(dir_path))

        if not self._run_build_config_actions(Stage.CLEAN.value):
            return False

        return True

    def _extract(self):
        """
        Get and prepare build repositories
        Uses git_worker.py module

        :return: None | Exception
        """

        print('-' * 50)
        self.log.info("EXTRACTING")

        self.options['REPOS_DIR'].mkdir(parents=True, exist_ok=True)
        self.options['REPOS_FORKED_DIR'].mkdir(parents=True, exist_ok=True)
        self.options['PACK_DIR'].mkdir(parents=True, exist_ok=True)

        triggered_repo = 'unknown'

        if self.changed_repo:
            repo_name, branch, commit_id = self.changed_repo.split(':')
            triggered_repo = repo_name
            if repo_name in self.product_repos:
                self.product_repos[repo_name]['branch'] = branch
                self.product_repos[repo_name]['commit_id'] = commit_id
                if self.repo_url:
                    self.product_repos[repo_name]['url'] = self.repo_url
            else:
                self.log.critical(f'{repo_name} repository is not defined in the product '
                                  'configuration PRODUCT_REPOS')
                return False

        elif self.repo_states:
            for repo_name, values in self.repo_states.items():
                if repo_name in self.product_repos:
                    if values['trigger']:
                        triggered_repo = repo_name
                    self.product_repos[repo_name]['branch'] = values['branch']
                    self.product_repos[repo_name]['commit_id'] = values['commit_id']
                    self.product_repos[repo_name]['url'] = values['url']

        product_state = ProductState(self.product_repos,
                                     self.options["REPOS_DIR"],
                                     self.commit_time)

        product_state.extract_all_repos()

        product_state.save_repo_states(self.options["PACK_DIR"] / 'repo_states.json',
                                       trigger=triggered_repo)
        shutil.copyfile(self.build_config_path,
                        self.options["PACK_DIR"] / self.build_config_path.name)

        if not self._run_build_config_actions(Stage.EXTRACT.value):
            return False

        return True

    def _build(self):
        """
        Execute 'build' stage

        :return: None | Exception
        """

        print('-' * 50)
        self.log.info("BUILDING")

        self.options['BUILD_DIR'].mkdir(parents=True, exist_ok=True)

        if not self._run_build_config_actions(Stage.BUILD.value):
            return False

        if self.options['STRIP_BINARIES']:
            if not self._strip_bins():
                return False

        return True

    def _install(self):
        """
        Execute 'install' stage

        :return: None | Exception
        """

        print('-' * 50)
        self.log.info("INSTALLING")

        self.options['INSTALL_DIR'].mkdir(parents=True, exist_ok=True)

        if not self._run_build_config_actions(Stage.INSTALL.value):
            return False

        return True

    def _pack(self):
        """
        Pack build results
        creates *.tar.gz archives

        Layout:
            pack_root_dir
                install_pkg.tar.gz (store 'install' stage results)
                developer_pkg.tar.gz (store 'build' stage results)
                logs.tar.gz
                repo_states.json

        :return: None | Exception
        """

        print('-' * 50)
        self.log.info("PACKING")

        self.options['PACK_DIR'].mkdir(parents=True, exist_ok=True)

        no_errors = True

        if not self._run_build_config_actions(Stage.PACK.value):
            no_errors = False

        if platform.system() == 'Windows':
            extension = "zip"
        elif platform.system() == 'Linux':
            extension = "tar.gz"
        else:
            self.log.critical(f'Can not pack data on this OS: {platform.system()}')
            return False

        # creating install package
        if self.install_pkg_data_to_archive:
            if not make_archive(self.options["PACK_DIR"] / f"install_pkg.{extension}",
                                self.install_pkg_data_to_archive):
                no_errors = False
        else:
            self.log.info('Install package empty. Skip packing.')

        # creating developer package
        if self.dev_pkg_data_to_archive:
            if not make_archive(self.options["PACK_DIR"] / f"developer_pkg.{extension}",
                                self.dev_pkg_data_to_archive):
                no_errors = False
        else:
            self.log.info('Developer package empty. Skip packing.')

        # creating logs package
        logs_data = [
            {
                'from_path': self.options['ROOT_DIR'],
                'relative': [
                    {
                        'path': 'logs'
                    },
                ]
            },
        ]
        if not make_archive(self.options["PACK_DIR"] / f"logs.{extension}",
                            logs_data):
            no_errors = False

        if not no_errors:
            self.log.error('Not all data was packed')
            return False

        return True

    def _copy(self):
        """
        Copy 'pack' stage results to share folder

        :return: None | Exception
        """

        print('-' * 50)
        self.log.info("COPYING")

        branch = 'unknown'
        commit_id = 'unknown'

        if self.changed_repo:
            repo_name, branch, commit_id = self.changed_repo.split(':')
            if commit_id == 'HEAD':
                commit_id = ProductState.get_head_revision(self.options['REPOS_DIR'] / repo_name)
        elif self.repo_states:
            for repo in self.repo_states.values():
                if repo['trigger']:
                    branch = repo['branch']
                    commit_id = repo['commit_id']
        else:
            # "--changed-repo" or "--repo-states" arguments are not set, "HEAD" revision and "master" branch are used
            branch = 'master'
            commit_id = 'HEAD'

        build_dir = MediaSdkDirectories.get_build_dir(
            branch, self.build_event, commit_id,
            self.product_type, self.options["BUILD_TYPE"])

        build_url = MediaSdkDirectories.get_build_url(
            branch, self.build_event, commit_id,
            self.product_type, self.options["BUILD_TYPE"])

        build_root_dir = MediaSdkDirectories.get_root_builds_dir()
        rotate_dir(build_dir)

        self.log.info('Copy to %s', build_dir)
        self.log.info('Artifacts are available by: %s', build_url)

        # Workaround for copying to samba share on Linux
        # to avoid exceptions while setting Linux permissions.
        _orig_copystat = shutil.copystat
        shutil.copystat = lambda x, y, follow_symlinks=True: x
        shutil.copytree(self.options['PACK_DIR'], build_dir)
        shutil.copystat = _orig_copystat

        if not self._run_build_config_actions(Stage.COPY.value):
            return False

        if self.build_state_file.exists():
            with self.build_state_file.open() as state:
                build_state = json.load(state)

                if build_state['status'] == "PASS":
                    last_build_path = build_dir.relative_to(build_root_dir)
                    last_build_file = build_dir.parent.parent / f'last_build_{self.product_type}'
                    last_build_file.write_text(str(last_build_path))

        return True

    def _strip_bins(self):
        """
        Strip binaries and save debug information

        :return: Boolean
        """

        self.log.info('-' * 80)
        self.log.info(f'Stripping binaries')

        system_os = platform.system()

        if system_os == 'Linux':
            bins_to_strip = []
            binaries_with_error = []
            executable_bin_filter = ['', '.so']
            search_results = self.options['BUILD_DIR'].rglob('*')

            for path in search_results:
                if path.is_file():
                    if os.access(path, os.X_OK) and path.suffix in executable_bin_filter:
                        bins_to_strip.append(path)

            for result in bins_to_strip:
                orig_file = str(result.absolute())
                debug_file = str((result.parent / f'{result.stem}.sym').absolute())
                self.log.debug('-' * 80)
                self.log.debug(f'Stripping {orig_file}')

                strip_commands = OrderedDict([
                    ('copy_debug', ['objcopy',
                                    '--only-keep-debug',
                                    orig_file,
                                    debug_file]),
                    ('strip', ['strip',
                               '--strip-debug',
                               '--strip-unneeded',
                               '--remove-section=.comment',
                               orig_file]),
                    ('add_debug_link', ['objcopy',
                                        f'--add-gnu-debuglink={debug_file}',
                                        orig_file]),
                    ('set_chmod', ['chmod',
                                   '-x',
                                   debug_file])
                ])

                check_binary_command = f'file {orig_file} | grep ELF'

                for command in strip_commands.values():
                    err, out = cmd_exec(command, shell=False, log=self.log, verbose=False)
                    if err:
                        # Not strip file if it is not binary
                        return_code, out_check_binary = cmd_exec(check_binary_command, shell=True, log=self.log,
                                                                 verbose=False)
                        if return_code:
                            self.log.warning(f"File {orig_file} is not binary")
                            break
                        if orig_file not in binaries_with_error:
                            binaries_with_error.append(orig_file)
                        self.log.error(out)
                        continue

            if binaries_with_error:
                self.log.error('Stripping for next binaries was failed. See full log for details:\n%s',
                               '\n'.join(binaries_with_error))
                return False
        elif system_os == 'Windows':
            pass
        else:
            self.log.error(f'Can not strip binaries on {system_os}')
            return False

        return True

    def _get_api_version(self, repo_name):
        """
            Get major and minor API version for Windows build from mfxdefs.h
            Used for windows weekly build

            :param repo_name: name of repository
            :type repo_name: string

            :return: minor API version, major API version
            :rtype: Tuple
        """

        # TODO: update for using in linux closed and open source builds
        major_version = minor_version = "0"
        header_name = 'mfxdefs.h'

        mfxdefs_path = self.options['REPOS_DIR'] / repo_name / 'include' / header_name
        if mfxdefs_path.exists():
            is_major_version_found = False
            is_minor_version_found = False

            with open(mfxdefs_path, 'r') as lines:
                for line in lines:
                    major_version_pattern = re.search("MFX_VERSION_MAJOR\s(\d+)", line)
                    if major_version_pattern:
                        major_version = major_version_pattern.group(1)
                        is_major_version_found = True
                        continue

                    minor_version_pattern = re.search("MFX_VERSION_MINOR\s(\d+)", line)
                    if minor_version_pattern:
                        minor_version = minor_version_pattern.group(1)
                        is_minor_version_found = True

            if not is_major_version_found:
                self.log.warning(f'MFX_VERSION_MAJOR does not exist')

            if not is_minor_version_found:
                self.log.warning(f'MFX_VERSION_MINOR does not exist')
        else:
            self.log.warning(f'{header_name} does not exist')

        self.log.info(f'Returned versions: MAJOR {major_version}, MINOR {minor_version}')
        return major_version, minor_version

    def _update_config(self, pkgconfig_dir, update_data, copy_to=None):
        """
        Change prefix in pkgconfigs

        :param pkgconfig_dir: Path to package congid directory
        :type: pathlib.Path

        :param update_data: new data to write to pkgconfigs
        :type: dict

        :param optional: optional params to define if it is needed to copy configs
        :type: dict

        :return: Flag whether files were successfully modified
        """

        # Create new dir for pkgconfigs
        if copy_to:
            try:
                copytree(pkgconfig_dir, copy_to)
                pkgconfig_dir = copy_to
                self.log.debug(f"update_config: pkgconfigs were copied from {pkgconfig_dir} to {copy_to}")
            except OSError:
                self.log.debug(f"update_config: Exception occurred while copying from {pkgconfig_dir} to {copy_to}")

        files_list = pkgconfig_dir.glob('*.pc')
        for pkgconfig in files_list:
            with pkgconfig.open('r+') as fd:
                self.log.debug(f"update_config: Start updating pkgconfigs")
                try:
                    current_config_data = fd.readlines()
                    fd.seek(0)
                    fd.truncate()
                    for line in current_config_data:
                        for pattern, data in update_data.items():
                            line = re.sub(pattern, data, line)
                        fd.write(line)
                    self.log.debug(f"update_config: Pkgconfigs are updated")
                except OSError:
                    self.log.exception(f"update_config: Exception occurred while opening {pkgconfig}")


def main():
    """
    Run stages of product build

    :return: None
    """
    parser = argparse.ArgumentParser(prog="build_runner.py",
                                     formatter_class=argparse.RawTextHelpFormatter)
    parser.add_argument("--version", action="version", version="%(prog)s 1.0")
    parser.add_argument('-bc', "--build-config", metavar="PATH", required=True,
                        help="Path to a build configuration")
    parser.add_argument('-d', "--root-dir", metavar="PATH", required=True,
                        help="Path to worker directory")
    parser.add_argument('-r', "--changed-repo", metavar="String",
                        help='''Changed repository information
in format: <repo_name>:<branch>:<commit_id>
(ex: MediaSDK:master:52199a19d7809a77e3a474b195592cc427226c61)''')
    parser.add_argument('-s', "--repo-states", metavar="PATH",
                        help="Path to repo_states.json file")
    parser.add_argument('-f', "--repo-url", metavar="URL", help='''Link to the repository.
In most cases used to specify link to the forked repositories.
Use this argument if you want to specify repository
which is not present in mediasdk_directories.''')
    parser.add_argument('-b', "--build-type", default=Build_type.RELEASE.value,
                        choices=[build_type.value for build_type in Build_type],
                        help='Type of build')
    parser.add_argument('-p', "--product-type", default=Product_type.CLOSED_LINUX.value,
                        choices=[product_type.value for product_type in Product_type],
                        help='Type of product')
    parser.add_argument('-e', "--build-event", default=Build_event.PRE_COMMIT.value,
                        choices=[build_event.value for build_event in Build_event],
                        help='Event of build')
    parser.add_argument("--stage", default=Stage.BUILD.value,
                        choices=[stage.value for stage in Stage],
                        help="Current executable stage")
    parser.add_argument('-t', "--commit-time", metavar='datetime',
                        help="Time of commits (ex. 2017-11-02 07:36:40)")
    parser.add_argument('-ta', "--target-arch",
                        nargs='*',
                        default=[target_arch.value for target_arch in TargetArch],
                        choices=[target_arch.value for target_arch in TargetArch],
                        help='Architecture of target platform')

    parsed_args, unknown_args = parser.parse_known_args()

    configure_logger()
    if parsed_args.stage != Stage.CLEAN.value:
        configure_logger(logs_path=pathlib.Path(parsed_args.root_dir) / 'logs' / f'{parsed_args.stage}.log')
    log = logging.getLogger('build_runner.main')

    # remove duplicated values
    target_arch = list(set(parsed_args.target_arch))

    custom_cli_args = {}
    if unknown_args:
        for arg in unknown_args:
            try:
                arg = arg.split('=')
                custom_cli_args[arg[0]] = arg[1]
            except:
                log.exception(f'Wrong argument layout: {arg}')
                exit(ErrorCode.CRITICAL)

    if parsed_args.commit_time:
        commit_time = datetime.strptime(parsed_args.commit_time, '%Y-%m-%d %H:%M:%S')
    else:
        commit_time = None

    build_config = BuildGenerator(
        build_config_path=pathlib.Path(parsed_args.build_config).absolute(),
        root_dir=pathlib.Path(parsed_args.root_dir).absolute(),
        build_type=parsed_args.build_type,
        product_type=parsed_args.product_type,
        build_event=parsed_args.build_event,
        commit_time=commit_time,
        changed_repo=parsed_args.changed_repo,
        repo_states_file_path=parsed_args.repo_states,
        repo_url=parsed_args.repo_url,
        custom_cli_args=custom_cli_args,
        stage=parsed_args.stage,
        target_arch=target_arch
    )

    # We must create BuildGenerator anyway.
    # If generate_build_config will be inside constructor
    # and fails, class will not be created.
    try:
        if not parsed_args.changed_repo and not parsed_args.repo_states:
            log.warning('"--changed-repo" or "--repo-states" arguments are not set, "HEAD" revision and '
                        '"master" branch will be used')
        elif parsed_args.changed_repo and parsed_args.repo_states:
            log.warning('The --repo-states argument is ignored because the --changed-repo is set')

        # prepare build configuration
        if build_config.generate_build_config():
            # run stage of build
            no_errors = build_config.run_stage(parsed_args.stage)
        else:
            log.critical('Failed to process the product configuration')
            no_errors = False

    except Exception:
        no_errors = False
        log.exception('Exception occurred')

    build_state_file = pathlib.Path(parsed_args.root_dir) / 'build_state'
    if no_errors:
        if not build_state_file.exists():
            build_state_file.write_text(json.dumps({'status': "PASS"}))
        log.info('-' * 50)
        log.info("%sING COMPLETED", parsed_args.stage.upper())
    else:
        build_state_file.write_text(json.dumps({'status': "FAIL"}))
        log.error('-' * 50)
        log.error("%sING FAILED", parsed_args.stage.upper())
        exit(ErrorCode.CRITICAL.value)


if __name__ == '__main__':
    main()<|MERGE_RESOLUTION|>--- conflicted
+++ resolved
@@ -49,11 +49,8 @@
 
 sys.path.append(str(pathlib.Path(__file__).resolve().parents[1]))
 from common.helper import Stage, Product_type, Build_event, Build_type, make_archive, \
-<<<<<<< HEAD
-    copy_win_files, rotate_dir, cmd_exec, ErrorCode, copytree
-=======
-    copy_win_files, rotate_dir, cmd_exec, ErrorCode, TargetArch
->>>>>>> 87d6f0a0
+    copy_win_files, rotate_dir, cmd_exec, copytree, ErrorCode, TargetArch
+
 from common.logger_conf import configure_logger
 from common.git_worker import ProductState
 from common.mediasdk_directories import MediaSdkDirectories
@@ -399,12 +396,9 @@
             "CPU_CORES": multiprocessing.cpu_count(),  # count of logical CPU cores
             "VARS": {},  # Dictionary of dynamical variables for action() steps
             "ENV": {},  # Dictionary of dynamical environment variables
-<<<<<<< HEAD
             "STRIP_BINARIES": False,  # Flag for stripping binaries of build
             "CONFIGS_DIR":  root_dir / "configs"
-=======
-            "STRIP_BINARIES": False # Flag for stripping binaries of build
->>>>>>> 87d6f0a0
+
         }
         self.dev_pkg_data_to_archive = []
         self.install_pkg_data_to_archive = []
@@ -461,11 +455,9 @@
             'get_build_number': get_build_number,
             'get_api_version': self._get_api_version,
             'branch_name': self.branch_name,
-<<<<<<< HEAD
             'update_config': self._update_config,
-=======
             'target_arch': self.target_arch
->>>>>>> 87d6f0a0
+
         }
 
         exec(open(self.build_config_path).read(), global_vars, self.config_variables)
