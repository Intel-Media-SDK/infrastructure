--- conflicted
+++ resolved
@@ -184,11 +184,7 @@
 
     def _parse_logs(self, stdout):
         self.log.info(stdout)
-<<<<<<< HEAD
         output = [""]
-=======
-        output = ["The errors below were found in the output. See full log for details."]
->>>>>>> 30b7669f
 
         # linux error example:
         # .../graphbuilder.h:19:9: error: ‘class YAML::GraphBuilderInterface’ has virtual ...
@@ -199,12 +195,7 @@
         for string in stdout.splitlines():
             if substring in string:
                 output.append(string)
-<<<<<<< HEAD
-
         output.append("The errors above were found in the output. See full log for details.")
-=======
-        set_output_stream('err')
->>>>>>> 30b7669f
         self.log.error('\n'.join(output))
 
 
