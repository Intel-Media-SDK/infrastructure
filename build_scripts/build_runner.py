# Copyright (c) 2018 Intel Corporation
#
# Permission is hereby granted, free of charge, to any person obtaining a copy
# of this software and associated documentation files (the "Software"), to deal
# in the Software without restriction, including without limitation the rights
# to use, copy, modify, merge, publish, distribute, sublicense, and/or sell
# copies of the Software, and to permit persons to whom the Software is
# furnished to do so, subject to the following conditions:
#
# The above copyright notice and this permission notice shall be included in all
# copies or substantial portions of the Software.
#
# THE SOFTWARE IS PROVIDED "AS IS", WITHOUT WARRANTY OF ANY KIND, EXPRESS OR
# IMPLIED, INCLUDING BUT NOT LIMITED TO THE WARRANTIES OF MERCHANTABILITY,
# FITNESS FOR A PARTICULAR PURPOSE AND NONINFRINGEMENT. IN NO EVENT SHALL THE
# AUTHORS OR COPYRIGHT HOLDERS BE LIABLE FOR ANY CLAIM, DAMAGES OR OTHER
# LIABILITY, WHETHER IN AN ACTION OF CONTRACT, TORT OR OTHERWISE, ARISING FROM,
# OUT OF OR IN CONNECTION WITH THE SOFTWARE OR THE USE OR OTHER DEALINGS IN THE
# SOFTWARE.

"""
This module uses for CI building of MediaSDK product.

It contains steps:
    clean - preparing directory to build
    extract - preparing sources for build (getting repositories)
    build - building product
    install - creating installation of the product
    pack - create archives with logs of each step, results of building and installation
    copy - copying archives to share folder

During manual running, only the "build" step is performed if stage is not specified
"""

import argparse
import json
import multiprocessing
import os
import pathlib
import platform
import re
import shutil
import sys
import logging
from collections import defaultdict, OrderedDict
from copy import deepcopy
from datetime import datetime
from tenacity import retry, stop_after_attempt, wait_exponential

sys.path.append(str(pathlib.Path(__file__).resolve().parents[1]))
from common.helper import Stage, Product_type, Build_event, Build_type, make_archive, \
    copy_win_files, rotate_dir, cmd_exec, ErrorCode
from common.logger_conf import configure_logger
from common.git_worker import ProductState
from common.mediasdk_directories import MediaSdkDirectories
from common.build_number import get_build_number


class UnsupportedVSError(Exception):
    """
    Error, which need to be raised
    if Visual Studio version not supported
    """

    pass


class Action(object):
    """
    Command line script runner
    """

    def __init__(self, name, stage, cmd, work_dir, env, callfunc, verbose):
        """
        :param name: Name of action
        :type name: String

        :param stage: Stage type
        :type stage: Stage

        :param cmd: command line script
        :type cmd: String

        :param work_dir: Path where script will execute
        :type work_dir: pathlib.Path

        :param env: Environment variables for script
        :type env: Dict

        :param callfunc: python function, which need to execute
        :type callfunc: tuple (function_name, args, kwargs)

        :param verbose: Flag for output all logs
        :type verbose: Boolean
        """

        self.name = name
        self.stage = stage
        self.cmd = cmd
        self.work_dir = work_dir
        self.env = env
        self.callfunc = callfunc
        self.verbose = verbose

        self.log = logging.getLogger(name)

    def run(self, options=None):
        """
        Script runner

        :return: None | subprocess.CalledProcessError
        """

        self.log.info('-' * 50)

        if self.callfunc:
            func, args, kwargs = self.callfunc

            self.log.info('function: %s', func)
            self.log.info('args: %s', args)
            self.log.info('kwargs: %s', kwargs)

            func(*args, **kwargs)

        if self.cmd:
            if isinstance(self.cmd, list):
                self.cmd = ' && '.join(self.cmd)

            env = os.environ.copy()

            if options:
                self.cmd = self.cmd.format_map(options)
                if options.get('ENV'):
                    env.update(options['ENV'])

            if self.env:
                env.update(self.env)

            if self.work_dir:
                self.work_dir.mkdir(parents=True, exist_ok=True)

            error_code, out = cmd_exec(self.cmd, env=env, cwd=self.work_dir, log=self.log)

            if error_code:
                self._parse_logs(out)
            else:
                if self.verbose:
                    self.log.info(out)
                    self.log.info('completed')
                else:
                    self.log.debug(out)
                    self.log.debug('completed')

            return error_code

    def _parse_logs(self, stdout):
        self.log.error(stdout)
        output = [""]

        # linux error example:
        # .../graphbuilder.h:19:9: error: ‘class YAML::GraphBuilderInterface’ has virtual ...
        # windows error example:
        # ...decode.cpp(92): error C2220: warning treated as error - no 'executable' file ...
        # LINK : fatal error LNK1257: code generation failed ...

        if platform.system() == 'Windows':
            error_substrings = [' error ']
        elif platform.system() == 'Linux':
            error_substrings = [': error', 'error:']
        else:
            error_substrings = None
            self.log.warning(f'Unsupported OS for parsing errors: {platform.system()}')

        if error_substrings:
            for line in stdout.splitlines():
                if any(error_substring in line for error_substring in error_substrings):
                    output.append(line)
            if len(output) > 1:
                output.append("The errors above were found in the output. "
                              "See full log for details.")
                self.log.error('\n'.join(output))


class VsComponent(Action):
    """
    Windows .sln files builder
    """

    _vs_paths = {
        'vs2005': {
            'ms_build': r'C:\Windows\Microsoft.NET\Framework\v2.0.50727;',
            'vcvars': r'C:\Program Files (x86)\Microsoft Visual Studio 8\VC;'
        },
        'vs2013': {
            'ms_build': r'C:\Program Files (x86)\MSBuild\12.0\Bin;',
            'vcvars': r'C:\Program Files (x86)\Microsoft Visual Studio 12.0\VC;'
        },
        'vs2015': {
            'ms_build': r'C:\Program Files (x86)\MSBuild\14.0\Bin;',
            'vcvars': r'C:\Program Files (x86)\Microsoft Visual Studio 14.0\VC;'
        },
        'vs2017': {
            'ms_build': r'C:\Program Files (x86)\Microsoft Visual Studio 15.0\MSBuild\15.0\Bin;',
            'vcvars': r'C:\Program Files (x86)\Microsoft Visual Studio 15.0\VC\Auxiliary\Build;'
        }
    }

    def __init__(self, name, solution_path, msbuild_args, vs_version,
                 dependencies, env, verbose):
        """
        :param name: Name of action
        :type name: String

        :param solution_path: Path to solution file
        :type solution_path: pathlib.Path

        :param msbuild_args: Arguments of 'msbuild'
        :type msbuild_args: Dictionary

        :param vs_version: Version of Visual Studio
        :type vs_version: String

        :param dependencies: Dependency of other actions
        :type dependencies: List

        :param env: Environment variables for script
        :type env: None | Dict

        :param verbose: Flag for output all logs
        :type verbose: Boolean

        :return: None | Exception
        """

        if vs_version not in self._vs_paths:
            raise UnsupportedVSError(f"{vs_version} is not supported")

        super().__init__(name, Stage.BUILD.value, None, None, env, None, verbose)

        self.solution_path = solution_path
        self.vs_version = vs_version
        self.msbuild_args = msbuild_args
        self.dependencies = dependencies

    def _generate_cmd(self):
        """
        Prepare command line of 'msbuild'

        :return: None
        """

        self.env['PATH'] = f'{os.environ["PATH"]};' \
                           f'{self._vs_paths[self.vs_version]["ms_build"]};' \
                           f'{self._vs_paths[self.vs_version]["vcvars"]}'

        if self.vs_version == 'vs2005':
            # maxcpucount not supported in Visual Studio 2005
            if '/maxcpucount' in self.msbuild_args:
                del self.msbuild_args['/maxcpucount']

        ms_build = f'msbuild {self.solution_path}'
        for arg_name, data in self.msbuild_args.items():
            if isinstance(data, dict):
                properties = []
                for prop, value in data.items():
                    properties.append('{}="{}"'.format(prop, value))
                ms_build = f'{ms_build} {arg_name}:{";".join(properties)}'

            else:
                ms_build = f'{ms_build} {arg_name}:{data}'

        if self.vs_version == 'vs2017':
            self.cmd = ['call vcvars64.bat', ms_build]
        else:
            self.cmd = ['call vcvarsall.bat', ms_build]

    def _enable_vs_multi_processor_compilation(self):
        """
        Set multiprocessor compilation for solution projects

        :return: None
        """

        sln_dir = self.solution_path.parent

        with self.solution_path.open('r') as sln_file:
            items = []
            for line in sln_file:
                for item in line.split(', '):
                    if '.vcxproj' in item:
                        items.append(item[1:-1])

        for project in items:
            project = pathlib.Path(project)
            project_path = sln_dir / project
            new_project_name = 'new_' + project.name
            new_project_path = sln_dir / project.parent / new_project_name

            if project_path.exists():
                with new_project_path.open('w') as outfile:
                    with project_path.open('r') as infile:
                        lines = infile.readlines()
                        for index, line in enumerate(lines):
                            outfile.write(line)
                            if line.startswith('    <ClCompile>') and 'MultiProcessorCompilation' \
                                    not in lines[index + 1]:
                                outfile.write(u'      '
                                              u'<MultiProcessorCompilation>'
                                              u'true'
                                              u'</MultiProcessorCompilation>\n')
                project_path.unlink()
                new_project_path.rename(project_path)

    def run(self, options=None):
        """
        Script runner

        :return: None | subprocess.CalledProcessError
        """

        self._generate_cmd()
        self._enable_vs_multi_processor_compilation()

        return super().run(options)


class BuildGenerator(object):
    """
    Main class.
    Contains commands for building product.
    """

    def __init__(self, build_config_path, root_dir, build_type, product_type, build_event, stage,
                 commit_time=None, changed_repo=None, repo_states_file_path=None, repo_url=None, target_arch=None,
                 custom_cli_args=None):
        """
        :param build_config_path: Path to build configuration file
        :type build_config_path: pathlib.Path

        :param root_dir: Main directory for product building
        :type root_dir: pathlib.Path

        :param build_type: Type of build (release|debug)
        :type build_type: String

        :param product_type: Type of product (linux|linux_embedded|linux_pre_si|windows)
        :type product_type: String

        :param build_event: Event of build (pre_commit|commit|nightly|weekly)
        :type build_event: String

        :param stage: Build stage
        :type stage: String

        :param commit_time: Time for getting slice of commits of repositories
        :type commit_time: datetime

        :param changed_repo: Information about changed source repository
        :type changed_repo: String

        :param repo_states_file_path: Path to sources file with revisions
                                      of repositories to reproduce the same build
        :type repo_states_file_path: String

        :param repo_url: Link to the external repository
                         (repository which is not in mediasdk_directories)
        :type repo_url: String

        :param target_arch: Architecture of target platform
        :type target_arch: List

        :param custom_cli_args: Dict of custom command line arguments (ex. 'arg': 'value')
        :type custom_cli_args: Dict
        """

        self.build_config_path = build_config_path
        self.actions = defaultdict(list)
        self.product_repos = {}
        self.product_type = product_type
        self.build_event = build_event
        self.commit_time = commit_time
        self.changed_repo = changed_repo
        self.repo_states = None
        self.repo_url = repo_url
        self.build_state_file = root_dir / "build_state"
        self.options = {
            "ROOT_DIR": root_dir,
            "REPOS_DIR": root_dir / "repos",
            "REPOS_FORKED_DIR": root_dir / "repos_forked",
            "BUILD_DIR": root_dir / "build",
            "INSTALL_DIR": root_dir / "install",
            "PACK_DIR": root_dir / "pack",
            "LOGS_DIR": root_dir / "logs",
            "BUILD_TYPE": build_type,  # sets from command line argument ('release' by default)
            "CPU_CORES": multiprocessing.cpu_count(),  # count of logical CPU cores
            "VARS": {},  # Dictionary of dynamical variables for action() steps
            "ENV": {},  # Dictionary of dynamical environment variables
            "STRIP_BINARIES": False # Flag for stripping binaries of build
        }
        self.dev_pkg_data_to_archive = []
        self.install_pkg_data_to_archive = []
        self.config_variables = {}
        self.custom_cli_args = custom_cli_args
        self.current_stage = stage
        self.target_arch = target_arch

        self.log = logging.getLogger(self.__class__.__name__)

        # Build and extract in directory for forked repositories
        # in case of commit from forked repository
        if changed_repo:
            changed_repo_dict = changed_repo.split(':')
            changed_repo_url = f"{MediaSdkDirectories.get_repo_url_by_name(changed_repo_dict[0])}.git"
            if self.repo_url and self.repo_url != changed_repo_url:
                self.options["REPOS_DIR"] = self.options["REPOS_FORKED_DIR"]
            self.branch_name = changed_repo_dict[1]
        elif repo_states_file_path:
            self.branch_name = 'master'
            repo_states_file = pathlib.Path(repo_states_file_path)
            if repo_states_file.exists():
                with repo_states_file.open() as repo_states_json:
                    self.repo_states = json.load(repo_states_json)
                    for repo_state in self.repo_states.values():
                        if repo_state['trigger']:
                            self.branch_name = repo_state['branch']
                            break
            else:
                raise Exception(f'{repo_states_file} does not exist')
        else:
            self.branch_name = 'master'

    def generate_build_config(self):
        """
        Build configuration file parser

        :return: None | Exception
        """

        global_vars = {
            'action': self._action,
            'vs_component': self._vs_component,
            'options': self.options,
            'stage': Stage,
            'copy_win_files': copy_win_files,
            'args': self.custom_cli_args,
            'log': self.log,
            'product_type': self.product_type,
            'build_event': self.build_event,
            # TODO should be in lower case
            'DEV_PKG_DATA_TO_ARCHIVE': self.dev_pkg_data_to_archive,
            'INSTALL_PKG_DATA_TO_ARCHIVE': self.install_pkg_data_to_archive,
            'get_build_number': get_build_number,
            'get_api_version': self._get_api_version,
            'branch_name': self.branch_name,
            'target_arch': self.target_arch
        }

        exec(open(self.build_config_path).read(), global_vars, self.config_variables)

        # TODO add product_repos to global_vars
        if 'PRODUCT_REPOS' in self.config_variables:
            for repo in self.config_variables['PRODUCT_REPOS']:
                self.product_repos[repo['name']] = {
                    'branch': repo.get('branch', 'master'),
                    'commit_id': repo.get('commit_id'),
                    'url': MediaSdkDirectories.get_repo_url_by_name(repo['name'])
                }

        return True

    def run_stage(self, stage):
        """
        Run method "_<stage>" of the class

        :param stage: Stage of build
        :type stage: Stage
        """

        stage_value = f'_{stage}'

        if hasattr(self, stage_value):
            return self.__getattribute__(stage_value)()

        self.log.error(f'Stage {stage} does not support')
        return False

    def _action(self, name, stage=None, cmd=None, work_dir=None, env=None, callfunc=None, verbose=False):
        """
        Handler for 'action' from build config file

        :param name: Name of action
        :type name: String

        :param stage: Stage type
        :type stage: Stage

        :param cmd: command line script
        :type cmd: None | String

        :param work_dir: Path where script will execute
        :type work_dir: None | pathlib.Path

        :param env: Environment variables for script
        :type env: None | Dict

        :param callfunc: python function, which need to execute
        :type callfunc: tuple (function_name, args, kwargs) | None

        :return: None | Exception
        """

        if not stage:
            stage = Stage.BUILD.value
        else:
            stage = stage.value

        if not work_dir:
            work_dir = self.options["ROOT_DIR"]
            if stage in [Stage.BUILD.value, Stage.INSTALL.value]:
                work_dir = self.options["BUILD_DIR"]
        if stage == Stage.BUILD.value and self.current_stage == Stage.BUILD.value:
            configure_logger(name, self.options['LOGS_DIR'] / 'build' / f'{name}.log')
        self.actions[stage].append(Action(name, stage, cmd, work_dir, env, callfunc, verbose))

    def _vs_component(self, name, solution_path, msbuild_args=None, vs_version="vs2017",
                      dependencies=None, env=None, verbose=False):
        """
        Handler for VS components

        :param name: Name of action
        :type name: String

        :param solution_path: Path to solution file
        :type solution_path: pathlib.Path

        :param msbuild_args: Arguments of 'msbuild'
        :type msbuild_args: Dictionary

        :param vs_version: Version of Visual Studio
        :type vs_version: String

        :param dependencies: Dependency of other actions
        :type dependencies: List

        :param env: Environment variables for script
        :type env: None | Dict

        :return: None | Exception
        """

        ms_arguments = deepcopy(self.config_variables.get('MSBUILD_ARGUMENTS', {}))
        if msbuild_args:
            for key, value in msbuild_args.items():
                if isinstance(value, dict):
                    ms_arguments[key] = {**ms_arguments.get(key, {}), **msbuild_args[key]}
                else:
                    ms_arguments[key] = msbuild_args[key]
        if self.current_stage == Stage.BUILD.value:
            configure_logger(name, self.options['LOGS_DIR'] / 'build' / f'{name}.log')
        self.actions[Stage.BUILD.value].append(VsComponent(name, solution_path, ms_arguments, vs_version,
                                                           dependencies, env, verbose))

    def _run_build_config_actions(self, stage):
        for action in self.actions[stage]:
            error_code = action.run(self.options)
            if error_code:
                return False

        return True

    @retry(stop=stop_after_attempt(3), wait=wait_exponential(multiplier=30))
    def _clean(self):
        """
        Clean build directories

        :return: None | Exception
        """

        remove_dirs = {'BUILD_DIR', 'INSTALL_DIR', 'LOGS_DIR', 'PACK_DIR', 'REPOS_FORKED_DIR'}

        for directory in remove_dirs:
            dir_path = self.options.get(directory)
            if dir_path.exists():
                shutil.rmtree(dir_path)

        self.options["LOGS_DIR"].mkdir(parents=True, exist_ok=True)

        self.log.info('-' * 50)
        self.log.info('CLEANING')

        if self.build_state_file.exists():
            self.log.info('remove build state file %s', self.build_state_file)
            self.build_state_file.unlink()

        for dir_path in remove_dirs:
            self.log.info('remove directory %s', self.options.get(dir_path))

        if not self._run_build_config_actions(Stage.CLEAN.value):
            return False

        return True

    def _extract(self):
        """
        Get and prepare build repositories
        Uses git_worker.py module

        :return: None | Exception
        """

        print('-' * 50)
        self.log.info("EXTRACTING")

        self.options['REPOS_DIR'].mkdir(parents=True, exist_ok=True)
        self.options['REPOS_FORKED_DIR'].mkdir(parents=True, exist_ok=True)
        self.options['PACK_DIR'].mkdir(parents=True, exist_ok=True)

        triggered_repo = 'unknown'

        if self.changed_repo:
            repo_name, branch, commit_id = self.changed_repo.split(':')
            triggered_repo = repo_name
            if repo_name in self.product_repos:
                self.product_repos[repo_name]['branch'] = branch
                self.product_repos[repo_name]['commit_id'] = commit_id
                if self.repo_url:
                    self.product_repos[repo_name]['url'] = self.repo_url
            else:
                self.log.critical(f'{repo_name} repository is not defined in the product '
                                  'configuration PRODUCT_REPOS')
                return False

        elif self.repo_states:
            for repo_name, values in self.repo_states.items():
                if repo_name in self.product_repos:
                    if values['trigger']:
                        triggered_repo = repo_name
                    self.product_repos[repo_name]['branch'] = values['branch']
                    self.product_repos[repo_name]['commit_id'] = values['commit_id']
                    self.product_repos[repo_name]['url'] = values['url']

        product_state = ProductState(self.product_repos,
                                     self.options["REPOS_DIR"],
                                     self.commit_time)

        product_state.extract_all_repos()

        product_state.save_repo_states(self.options["PACK_DIR"] / 'repo_states.json',
                                       trigger=triggered_repo)
        shutil.copyfile(self.build_config_path,
                        self.options["PACK_DIR"] / self.build_config_path.name)

        if not self._run_build_config_actions(Stage.EXTRACT.value):
            return False

        return True

    def _build(self):
        """
        Execute 'build' stage

        :return: None | Exception
        """

        print('-' * 50)
        self.log.info("BUILDING")

        self.options['BUILD_DIR'].mkdir(parents=True, exist_ok=True)

        if not self._run_build_config_actions(Stage.BUILD.value):
            return False

        if self.options['STRIP_BINARIES']:
            if not self._strip_bins():
                return False

        return True

    def _install(self):
        """
        Execute 'install' stage

        :return: None | Exception
        """

        print('-' * 50)
        self.log.info("INSTALLING")

        self.options['INSTALL_DIR'].mkdir(parents=True, exist_ok=True)

        if not self._run_build_config_actions(Stage.INSTALL.value):
            return False

        return True

    def _pack(self):
        """
        Pack build results
        creates *.tar.gz archives

        Layout:
            pack_root_dir
                install_pkg.tar.gz (store 'install' stage results)
                developer_pkg.tar.gz (store 'build' stage results)
                logs.tar.gz
                repo_states.json

        :return: None | Exception
        """

        print('-' * 50)
        self.log.info("PACKING")

        self.options['PACK_DIR'].mkdir(parents=True, exist_ok=True)

        no_errors = True

        if not self._run_build_config_actions(Stage.PACK.value):
            no_errors = False

        if platform.system() == 'Windows':
            extension = "zip"
        elif platform.system() == 'Linux':
            extension = "tar.gz"
        else:
            self.log.critical(f'Can not pack data on this OS: {platform.system()}')
            return False

        # creating install package
        if self.install_pkg_data_to_archive:
            if not make_archive(self.options["PACK_DIR"] / f"install_pkg.{extension}",
                                self.install_pkg_data_to_archive):
                no_errors = False
        else:
            self.log.info('Install package empty. Skip packing.')

        # creating developer package
        if self.dev_pkg_data_to_archive:
            if not make_archive(self.options["PACK_DIR"] / f"developer_pkg.{extension}",
                                self.dev_pkg_data_to_archive):
                no_errors = False
        else:
            self.log.info('Developer package empty. Skip packing.')

        # creating logs package
        logs_data = [
            {
                'from_path': self.options['ROOT_DIR'],
                'relative': [
                    {
                        'path': 'logs'
                    },
                ]
            },
        ]
        if not make_archive(self.options["PACK_DIR"] / f"logs.{extension}",
                            logs_data):
            no_errors = False

        if not no_errors:
            self.log.error('Not all data was packed')
            return False

        return True

    def _copy(self):
        """
        Copy 'pack' stage results to share folder

        :return: None | Exception
        """

        print('-' * 50)
        self.log.info("COPYING")

        branch = 'unknown'
        commit_id = 'unknown'

        if self.changed_repo:
            repo_name, branch, commit_id = self.changed_repo.split(':')
            if commit_id == 'HEAD':
                commit_id = ProductState.get_head_revision(self.options['REPOS_DIR'] / repo_name)
        elif self.repo_states:
            for repo in self.repo_states.values():
                if repo['trigger']:
                    branch = repo['branch']
                    commit_id = repo['commit_id']
        else:
            # "--changed-repo" or "--repo-states" arguments are not set, "HEAD" revision and "master" branch are used
            branch = 'master'
            commit_id = 'HEAD'

        build_dir = MediaSdkDirectories.get_build_dir(
            branch, self.build_event, commit_id,
            self.product_type, self.options["BUILD_TYPE"])

        build_url = MediaSdkDirectories.get_build_url(
            branch, self.build_event, commit_id,
            self.product_type, self.options["BUILD_TYPE"])

        build_root_dir = MediaSdkDirectories.get_root_builds_dir()
        rotate_dir(build_dir)

        self.log.info('Copy to %s', build_dir)
        self.log.info('Artifacts are available by: %s', build_url)

        # Workaround for copying to samba share on Linux
        # to avoid exceptions while setting Linux permissions.
        _orig_copystat = shutil.copystat
        shutil.copystat = lambda x, y, follow_symlinks=True: x
        shutil.copytree(self.options['PACK_DIR'], build_dir)
        shutil.copystat = _orig_copystat

        if not self._run_build_config_actions(Stage.COPY.value):
            return False

        if self.build_state_file.exists():
            with self.build_state_file.open() as state:
                build_state = json.load(state)

                if build_state['status'] == "PASS":
                    last_build_path = build_dir.relative_to(build_root_dir)
                    last_build_file = build_dir.parent.parent / f'last_build_{self.product_type}'
                    last_build_file.write_text(str(last_build_path))

        return True

    def _strip_bins(self):
        """
        Strip binaries and save debug information

        :return: Boolean
        """

        self.log.info('-' * 80)
        self.log.info(f'Stripping binaries')

        system_os = platform.system()

        if system_os == 'Linux':
            bins_to_strip = []
            binaries_with_error = []
            executable_bin_filter = ['', '.so']
            search_results = self.options['BUILD_DIR'].rglob('*')

            for path in search_results:
                if path.is_file():
                    if os.access(path, os.X_OK) and path.suffix in executable_bin_filter:
                        bins_to_strip.append(path)

            for result in bins_to_strip:
                orig_file = str(result.absolute())
                debug_file = str((result.parent / f'{result.stem}.sym').absolute())
                self.log.debug('-' * 80)
                self.log.debug(f'Stripping {orig_file}')

                strip_commands = OrderedDict([
                    ('copy_debug', ['objcopy',
                                    '--only-keep-debug',
                                    orig_file,
                                    debug_file]),
                    ('strip', ['strip',
                               '--strip-debug',
                               '--strip-unneeded',
                               '--remove-section=.comment',
                               orig_file]),
                    ('add_debug_link', ['objcopy',
                                        f'--add-gnu-debuglink={debug_file}',
                                        orig_file]),
                    ('set_chmod', ['chmod',
                                   '-x',
                                   debug_file])
                ])

                for command in strip_commands.values():
                    err, out = cmd_exec(command, shell=False, log=self.log, verbose=False)
                    if err:
                        if orig_file not in binaries_with_error:
                            binaries_with_error.append(orig_file)
                        self.log.error(out)
                        continue

            if binaries_with_error:
                self.log.error('Stripping for next binaries was failed. See full log for details:\n%s',
                               '\n'.join(binaries_with_error))
                return False
        elif system_os == 'Windows':
            pass
        else:
            self.log.error(f'Can not strip binaries on {system_os}')
            return False

        return True

    def _get_api_version(self, repo_name):
        """
            Get major and minor API version for Windows build from mfxdefs.h
            Used for windows weekly build

            :param repo_name: name of repository
            :type repo_name: string

            :return: minor API version, major API version
            :rtype: Tuple
        """

        # TODO: update for using in linux closed and open source builds
        major_version = minor_version = "0"
        header_name = 'mfxdefs.h'

        mfxdefs_path = self.options['REPOS_DIR'] / repo_name / 'include' / header_name
        if mfxdefs_path.exists():
            is_major_version_found = False
            is_minor_version_found = False

            with open(mfxdefs_path, 'r') as lines:
                for line in lines:
                    major_version_pattern = re.search("MFX_VERSION_MAJOR\s(\d+)", line)
                    if major_version_pattern:
                        major_version = major_version_pattern.group(1)
                        is_major_version_found = True
                        continue

                    minor_version_pattern = re.search("MFX_VERSION_MINOR\s(\d+)", line)
                    if minor_version_pattern:
                        minor_version = minor_version_pattern.group(1)
                        is_minor_version_found = True

            if not is_major_version_found:
                self.log.warning(f'MFX_VERSION_MAJOR does not exist')

            if not is_minor_version_found:
                self.log.warning(f'MFX_VERSION_MINOR does not exist')
        else:
            self.log.warning(f'{header_name} does not exist')

        self.log.info(f'Returned versions: MAJOR {major_version}, MINOR {minor_version}')
        return major_version, minor_version


def main():
    """
    Run stages of product build

    :return: None
    """
    parser = argparse.ArgumentParser(prog="build_runner.py",
                                     formatter_class=argparse.RawTextHelpFormatter)
    parser.add_argument("--version", action="version", version="%(prog)s 1.0")
    parser.add_argument('-bc', "--build-config", metavar="PATH", required=True,
                        help="Path to a build configuration")
    parser.add_argument('-d', "--root-dir", metavar="PATH", required=True,
                        help="Path to worker directory")
    parser.add_argument('-r', "--changed-repo", metavar="String",
                        help='''Changed repository information
in format: <repo_name>:<branch>:<commit_id>
(ex: MediaSDK:master:52199a19d7809a77e3a474b195592cc427226c61)''')
    parser.add_argument('-s', "--repo-states", metavar="PATH",
                        help="Path to repo_states.json file")
    parser.add_argument('-f', "--repo-url", metavar="URL", help='''Link to the repository.
In most cases used to specify link to the forked repositories.
Use this argument if you want to specify repository
which is not present in mediasdk_directories.''')
    parser.add_argument('-b', "--build-type", default=Build_type.RELEASE.value,
                        choices=[build_type.value for build_type in Build_type],
                        help='Type of build')
    parser.add_argument('-p', "--product-type", default=Product_type.CLOSED_LINUX.value,
                        choices=[product_type.value for product_type in Product_type],
                        help='Type of product')
    parser.add_argument('-e', "--build-event", default=Build_event.PRE_COMMIT.value,
                        choices=[build_event.value for build_event in Build_event],
                        help='Event of build')
    parser.add_argument("--stage", default=Stage.BUILD.value,
                        choices=[stage.value for stage in Stage],
                        help="Current executable stage")
    parser.add_argument('-t', "--commit-time", metavar='datetime',
                        help="Time of commits (ex. 2017-11-02 07:36:40)")
    parser.add_argument('-ta', "--target-arch",
                        nargs='*',
                        default=[target_arch.value for target_arch in TargetArch],
                        choices=[target_arch.value for target_arch in TargetArch],
                        help='Architecture of target platform')

    parsed_args, unknown_args = parser.parse_known_args()

    configure_logger()
    if parsed_args.stage != Stage.CLEAN.value:
        configure_logger(logs_path=pathlib.Path(parsed_args.root_dir) / 'logs' / f'{parsed_args.stage}.log')
    log = logging.getLogger('build_runner.main')

    # remove duplicated values
    target_arch = [*set(parsed_args.target_arch)]

    custom_cli_args = {}
    if unknown_args:
        for arg in unknown_args:
            try:
                arg = arg.split('=')
                custom_cli_args[arg[0]] = arg[1]
            except:
                log.exception(f'Wrong argument layout: {arg}')
                exit(ErrorCode.CRITICAL)

    if parsed_args.commit_time:
        commit_time = datetime.strptime(parsed_args.commit_time, '%Y-%m-%d %H:%M:%S')
    else:
        commit_time = None

    build_config = BuildGenerator(
        build_config_path=pathlib.Path(parsed_args.build_config).absolute(),
        root_dir=pathlib.Path(parsed_args.root_dir).absolute(),
        build_type=parsed_args.build_type,
        product_type=parsed_args.product_type,
        build_event=parsed_args.build_event,
        commit_time=commit_time,
        changed_repo=parsed_args.changed_repo,
        repo_states_file_path=parsed_args.repo_states,
        repo_url=parsed_args.repo_url,
        custom_cli_args=custom_cli_args,
        stage=parsed_args.stage,
        target_arch=target_arch
    )

    # We must create BuildGenerator anyway.
    # If generate_build_config will be inside constructor
    # and fails, class will not be created.
    try:
        if not parsed_args.changed_repo and not parsed_args.repo_states:
            log.warning('"--changed-repo" or "--repo-states" arguments are not set, "HEAD" revision and '
                        '"master" branch will be used')
        elif parsed_args.changed_repo and parsed_args.repo_states:
            log.warning('The --repo-states argument is ignored because the --changed-repo is set')

        # prepare build configuration
        if build_config.generate_build_config():
            # run stage of build
            no_errors = build_config.run_stage(parsed_args.stage)
        else:
            log.critical('Failed to process the product configuration')
            no_errors = False

    except Exception:
        no_errors = False
        log.exception('Exception occurred')

    build_state_file = pathlib.Path(parsed_args.root_dir) / 'build_state'
    if no_errors:
        if not build_state_file.exists():
            build_state_file.write_text(json.dumps({'status': "PASS"}))
        log.info('-' * 50)
        log.info("%sING COMPLETED", parsed_args.stage.upper())
    else:
        build_state_file.write_text(json.dumps({'status': "FAIL"}))
        log.error('-' * 50)
        log.error("%sING FAILED", parsed_args.stage.upper())
        exit(ErrorCode.CRITICAL.value)


if __name__ == '__main__':
<<<<<<< HEAD
    sys.path.append(os.path.dirname(os.path.dirname(os.path.abspath(__file__))))
    from common.helper import ErrorCode

    if platform.python_version_tuple() < ('3', '6'):
        print('\nERROR: Python 3.6 or higher is required')
        exit(ErrorCode.CRITICAL)
    else:
        from common.helper import Stage, Product_type, Build_event, Build_type, TargetArch, make_archive, \
            copy_win_files, rotate_dir, cmd_exec
        from common.logger_conf import configure_logger
        from common.git_worker import ProductState
        from common.mediasdk_directories import MediaSdkDirectories
        from common.build_number import get_build_number

        main()
=======
    main()
>>>>>>> 2268c00f
<|MERGE_RESOLUTION|>--- conflicted
+++ resolved
@@ -1057,22 +1057,4 @@
 
 
 if __name__ == '__main__':
-<<<<<<< HEAD
-    sys.path.append(os.path.dirname(os.path.dirname(os.path.abspath(__file__))))
-    from common.helper import ErrorCode
-
-    if platform.python_version_tuple() < ('3', '6'):
-        print('\nERROR: Python 3.6 or higher is required')
-        exit(ErrorCode.CRITICAL)
-    else:
-        from common.helper import Stage, Product_type, Build_event, Build_type, TargetArch, make_archive, \
-            copy_win_files, rotate_dir, cmd_exec
-        from common.logger_conf import configure_logger
-        from common.git_worker import ProductState
-        from common.mediasdk_directories import MediaSdkDirectories
-        from common.build_number import get_build_number
-
-        main()
-=======
-    main()
->>>>>>> 2268c00f
+    main()