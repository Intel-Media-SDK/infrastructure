# Copyright (c) 2018 Intel Corporation
#
# Permission is hereby granted, free of charge, to any person obtaining a copy
# of this software and associated documentation files (the "Software"), to deal
# in the Software without restriction, including without limitation the rights
# to use, copy, modify, merge, publish, distribute, sublicense, and/or sell
# copies of the Software, and to permit persons to whom the Software is
# furnished to do so, subject to the following conditions:
#
# The above copyright notice and this permission notice shall be included in all
# copies or substantial portions of the Software.
#
# THE SOFTWARE IS PROVIDED "AS IS", WITHOUT WARRANTY OF ANY KIND, EXPRESS OR
# IMPLIED, INCLUDING BUT NOT LIMITED TO THE WARRANTIES OF MERCHANTABILITY,
# FITNESS FOR A PARTICULAR PURPOSE AND NONINFRINGEMENT. IN NO EVENT SHALL THE
# AUTHORS OR COPYRIGHT HOLDERS BE LIABLE FOR ANY CLAIM, DAMAGES OR OTHER
# LIABILITY, WHETHER IN AN ACTION OF CONTRACT, TORT OR OTHERWISE, ARISING FROM,
# OUT OF OR IN CONNECTION WITH THE SOFTWARE OR THE USE OR OTHER DEALINGS IN THE
# SOFTWARE.

"""
This module uses for CI building of MediaSDK product.

It contains steps:
    clean - preparing directory to build
    extract - preparing sources for build (getting repositories)
    build - building product
    install - creating installation of the product
    pack - create archives with logs of each step, results of building and installation
    copy - copying archives to share folder

During manual running, only the "build" step is performed if stage is not specified
"""

import argparse
import json
import multiprocessing
import os
import pathlib
import platform
import shutil
import sys
import logging
from logging.config import dictConfig
from collections import defaultdict, OrderedDict
from copy import deepcopy
from datetime import datetime
from tenacity import retry, stop_after_attempt, wait_exponential


class UnsupportedVSError(Exception):
    """
    Error, which need to be raised
    if Visual Studio version not supported
    """

    pass


class Action(object):
    """
    Command line script runner
    """

    def __init__(self, name, stage, cmd, work_dir, env, callfunc, verbose):
        """
        :param name: Name of action
        :type name: String

        :param stage: Stage type
        :type stage: Stage

        :param cmd: command line script
        :type cmd: String

        :param work_dir: Path where script will execute
        :type work_dir: pathlib.Path

        :param env: Environment variables for script
        :type env: Dict

        :param callfunc: python function, which need to execute
        :type callfunc: tuple (function_name, args, kwargs)

        :param verbose: Flag for output all logs
        :type verbose: Boolean
        """

        self.name = name
        self.stage = stage
        self.cmd = cmd
        self.work_dir = work_dir
        self.env = env
        self.callfunc = callfunc
        self.verbose = verbose

        self.log = logging.getLogger()

    def run(self, options=None):
        """
        Script runner

        :return: None | subprocess.CalledProcessError
        """

        self.log.info('-' * 50)
        self.log.info('action: %s', self.name)

        if self.callfunc:
            func, args, kwargs = self.callfunc

            self.log.info('function: %s', func)
            self.log.info('args: %s', args)
            self.log.info('kwargs: %s', kwargs)

            func(*args, **kwargs)

        if self.cmd:
            if isinstance(self.cmd, list):
                self.cmd = ' && '.join(self.cmd)

            env = os.environ.copy()

            if options:
                self.cmd = self.cmd.format_map(options)
                if options.get('ENV'):
                    env.update(options['ENV'])

            if self.env:
                env.update(self.env)

            if self.work_dir:
                self.work_dir.mkdir(parents=True, exist_ok=True)

            error_code, out = cmd_exec(self.cmd, env=env, cwd=self.work_dir, log=self.log)

            if error_code:
                self._parse_logs(out)
            else:
                if self.verbose:
                    self.log.info(out)
                else:
                    self.log.debug(out)

            return error_code

    def _parse_logs(self, stdout):
        self.log.error(stdout)
        output = [""]

        # linux error example:
        # .../graphbuilder.h:19:9: error: ‘class YAML::GraphBuilderInterface’ has virtual ...
        # windows error example:
        # ...decode.cpp(92): error C2220: warning treated as error - no 'executable' file ...
        # LINK : fatal error LNK1257: code generation failed ...

        if platform.system() == 'Windows':
            error_substrings = [' error ']
        elif platform.system() == 'Linux':
            error_substrings = [': error', 'error:']
        else:
            error_substrings = None
            self.log.warning(f'Unsupported OS for parsing errors: {platform.system()}')

        if error_substrings:
            for line in stdout.splitlines():
                if any(error_substring in line for error_substring in error_substrings):
                    output.append(line)
            if len(output) > 1:
                output.append("The errors above were found in the output. "
                              "See full log for details.")
                self.log.error('\n'.join(output))


class VsComponent(Action):
    """
    Windows .sln files builder
    """

    _vs_paths = {
        'vs2005': {
            'ms_build': r'C:\Windows\Microsoft.NET\Framework\v2.0.50727;',
            'vcvars': r'C:\Program Files (x86)\Microsoft Visual Studio 8\VC;'
        },
        'vs2013': {
            'ms_build': r'C:\Program Files (x86)\MSBuild\12.0\Bin;',
            'vcvars': r'C:\Program Files (x86)\Microsoft Visual Studio 12.0\VC;'
        },
        'vs2015': {
            'ms_build': r'C:\Program Files (x86)\MSBuild\14.0\Bin;',
            'vcvars': r'C:\Program Files (x86)\Microsoft Visual Studio 14.0\VC;'
        }
    }

    def __init__(self, name, solution_path, msbuild_args, vs_version,
                 dependencies, env, verbose):
        """
        :param name: Name of action
        :type name: String

        :param solution_path: Path to solution file
        :type solution_path: pathlib.Path

        :param msbuild_args: Arguments of 'msbuild'
        :type msbuild_args: Dictionary

        :param vs_version: Version of Visual Studio
        :type vs_version: String

        :param dependencies: Dependency of other actions
        :type dependencies: List

        :param env: Environment variables for script
        :type env: None | Dict

        :param verbose: Flag for output all logs
        :type verbose: Boolean

        :return: None | Exception
        """

        if vs_version not in self._vs_paths:
            raise UnsupportedVSError(f"{vs_version} is not supported")

        super().__init__(name, Stage.BUILD, None, None, env, None, verbose)

        self.solution_path = solution_path
        self.vs_version = vs_version
        self.msbuild_args = msbuild_args
        self.dependencies = dependencies

    def _generate_cmd(self):
        """
        Prepare command line of 'msbuild'

        :return: None
        """

        self.env['PATH'] = f'{os.environ["PATH"]};' \
                           f'{self._vs_paths[self.vs_version]["ms_build"]};' \
                           f'{self._vs_paths[self.vs_version]["vcvars"]}'

        if self.vs_version == 'vs2005':
            # maxcpucount not supported in Visual Studio 2005
            if '/maxcpucount' in self.msbuild_args:
                del self.msbuild_args['/maxcpucount']

        ms_build = f'msbuild {self.solution_path}'
        for arg_name, data in self.msbuild_args.items():
            if isinstance(data, dict):
                properties = []
                for prop, value in data.items():
                    properties.append('{}="{}"'.format(prop, value))
                ms_build = f'{ms_build} {arg_name}:{";".join(properties)}'

            else:
                ms_build = f'{ms_build} {arg_name}:{data}'

        self.cmd = ['call vcvarsall.bat', ms_build]

    def _enable_vs_multi_processor_compilation(self):
        """
        Set multiprocessor compilation for solution projects

        :return: None
        """

        sln_dir = self.solution_path.parent

        with self.solution_path.open('r') as sln_file:
            items = []
            for line in sln_file:
                for item in line.split(', '):
                    if '.vcxproj' in item:
                        items.append(item[1:-1])

        for project in items:
            project = pathlib.Path(project)
            project_path = sln_dir / project
            new_project_name = 'new_' + project.name
            new_project_path = sln_dir / project.parent / new_project_name

            if project_path.exists():
                with new_project_path.open('w') as outfile:
                    with project_path.open('r') as infile:
                        lines = infile.readlines()
                        for index, line in enumerate(lines):
                            outfile.write(line)
                            if line.startswith('    <ClCompile>') and 'MultiProcessorCompilation' \
                                    not in lines[index + 1]:
                                outfile.write(u'      '
                                              u'<MultiProcessorCompilation>'
                                              u'true'
                                              u'</MultiProcessorCompilation>\n')
                project_path.unlink()
                new_project_path.rename(project_path)

    def run(self, options=None):
        """
        Script runner

        :return: None | subprocess.CalledProcessError
        """

        self._generate_cmd()
        self._enable_vs_multi_processor_compilation()

        return super().run(options)


class BuildGenerator(object):
    """
    Main class.
    Contains commands for building product.
    """

    def __init__(self, build_config_path, root_dir, build_type, product_type, build_event,
                 commit_time=None, changed_repo=None, repo_states_file_path=None, repo_url=None, custom_cli_args=None):
        """
        :param build_config_path: Path to build configuration file
        :type build_config_path: pathlib.Path

        :param root_dir: Main directory for product building
        :type root_dir: pathlib.Path

        :param build_type: Type of build (release|debug)
        :type build_type: String

        :param product_type: Type of product (linux|linux_embedded|linux_pre_si|windows)
        :type product_type: String

        :param build_event: Event of build (pre_commit|commit|nightly|weekly)
        :type build_event: String

        :param commit_time: Time for getting slice of commits of repositories
        :type commit_time: datetime

        :param changed_repo: Information about changed source repository
        :type changed_repo: String

        :param repo_states_file_path: Path to sources file with revisions
                                      of repositories to reproduce the same build
        :type repo_states_file_path: String

        :param repo_url: Link to the external repository
                         (repository which is not in mediasdk_directories)
        :type repo_url: String

        :param custom_cli_args: Dict of custom command line arguments (ex. 'arg': 'value')
        :type custom_cli_args: Dict
        """

        self.build_config_path = build_config_path
        self.actions = defaultdict(list)
        self.product_repos = {}
        self.product_type = product_type
        self.build_event = build_event
        self.commit_time = commit_time
        self.changed_repo = changed_repo
        self.repo_states = None
        self.repo_url = repo_url
        self.build_state_file = root_dir / "build_state"
        self.options = {
            "ROOT_DIR": root_dir,
            "REPOS_DIR": root_dir / "repos",
            "REPOS_FORKED_DIR": root_dir / "repos_forked",
            "BUILD_DIR": root_dir / "build",
            "INSTALL_DIR": root_dir / "install",
            "PACK_DIR": root_dir / "pack",
            "LOGS_DIR": root_dir / "logs",
            "BUILD_TYPE": build_type,  # sets from command line argument ('release' by default)
            "CPU_CORES": multiprocessing.cpu_count(),  # count of logical CPU cores
            "VARS": {},  # Dictionary of dynamical variables for action() steps
            "ENV": {},  # Dictionary of dynamical environment variables
            "STRIP_BINARIES": False  # Flag for stripping binaries of build
        }
        self.dev_pkg_data_to_archive = None
        self.install_pkg_data_to_archive = None
        self.config_variables = {}
        self.custom_cli_args = custom_cli_args

        self.log = logging.getLogger()


        # Build and extract in directory for forked repositories
        # in case of commit from forked repository
        if changed_repo:
            changed_repo_name = changed_repo.split(':')[0]
            changed_repo_url = f"{MediaSdkDirectories.get_repo_url_by_name(changed_repo_name)}.git"
            if self.repo_url and self.repo_url != changed_repo_url:
                self.options["REPOS_DIR"] = self.options["REPOS_FORKED_DIR"]
        elif repo_states_file_path:
            repo_states_file = pathlib.Path(repo_states_file_path)
            if repo_states_file.exists():
                with repo_states_file.open() as repo_states_json:
                    self.repo_states = json.load(repo_states_json)
            else:
                raise Exception(f'{repo_states_file} does not exist')

    def generate_build_config(self):
        """
        Build configuration file parser

        :return: None | Exception
        """

        global_vars = {
            'action': self._action,
            'vs_component': self._vs_component,
<<<<<<< HEAD
            'options': self.options,
            'stage': Stage,
            'copy_win_files': copy_win_files,
            'args': self.custom_cli_args
=======
            'DEFAULT_OPTIONS': self.options,
            'Stage': Stage,
            'copy_win_files': copy_win_files,
            'log': self.log
>>>>>>> b105facf
        }

        exec(open(self.build_config_path).read(), global_vars, self.config_variables)

        if 'PRODUCT_REPOS' in self.config_variables:
            for repo in self.config_variables['PRODUCT_REPOS']:
                self.product_repos[repo['name']] = {
                    'branch': repo.get('branch', 'master'),
                    'commit_id': repo.get('commit_id'),
                    'url': MediaSdkDirectories.get_repo_url_by_name(repo['name'])
                }

        self.dev_pkg_data_to_archive = self.config_variables.get('DEV_PKG_DATA_TO_ARCHIVE', [])
        self.install_pkg_data_to_archive = self.config_variables.get(
            'INSTALL_PKG_DATA_TO_ARCHIVE', [])

        return True

    def run_stage(self, stage):
        """
        Run method "_<stage>" of the class

        :param stage: Stage of build
        :type stage: Stage
        """

        stage_value = f'_{stage.value}'

        if hasattr(self, stage_value):
            return self.__getattribute__(stage_value)()

        self.log.error(f'Stage {stage.value} does not support')
        return False

    def _action(self, name, stage=None, cmd=None, work_dir=None, env=None, callfunc=None, verbose=False):
        """
        Handler for 'action' from build config file

        :param name: Name of action
        :type name: String

        :param stage: Stage type
        :type stage: Stage

        :param cmd: command line script
        :type cmd: None | String

        :param work_dir: Path where script will execute
        :type work_dir: None | pathlib.Path

        :param env: Environment variables for script
        :type env: None | Dict

        :param callfunc: python function, which need to execute
        :type callfunc: tuple (function_name, args, kwargs) | None

        :return: None | Exception
        """

        if not stage:
            stage = Stage.BUILD

        if not work_dir:
            work_dir = self.options["ROOT_DIR"]
            if stage in [Stage.BUILD, Stage.INSTALL]:
                work_dir = self.options["BUILD_DIR"]
        self.actions[stage].append(Action(name, stage, cmd, work_dir, env, callfunc, verbose))

    def _vs_component(self, name, solution_path, msbuild_args=None, vs_version="vs2015",
                      dependencies=None, env=None, verbose=False):
        """
        Handler for VS components

        :param name: Name of action
        :type name: String

        :param solution_path: Path to solution file
        :type solution_path: pathlib.Path

        :param msbuild_args: Arguments of 'msbuild'
        :type msbuild_args: Dictionary

        :param vs_version: Version of Visual Studio
        :type vs_version: String

        :param dependencies: Dependency of other actions
        :type dependencies: List

        :param env: Environment variables for script
        :type env: None | Dict

        :return: None | Exception
        """

        ms_arguments = deepcopy(self.config_variables.get('MSBUILD_ARGUMENTS', {}))
        if msbuild_args:
            for key, value in msbuild_args.items():
                if isinstance(value, dict):
                    ms_arguments[key] = {**ms_arguments.get(key, {}), **msbuild_args[key]}
                else:
                    ms_arguments[key] = msbuild_args[key]

        self.actions[Stage.BUILD].append(VsComponent(name, solution_path, ms_arguments, vs_version,
                                                     dependencies, env, verbose))

    def _run_build_config_actions(self, stage):
        for action in self.actions[stage]:
            error_code = action.run(self.options)
            if error_code:
                return False

        return True

    @retry(stop=stop_after_attempt(3), wait=wait_exponential(multiplier=30))
    def _clean(self):
        """
        Clean build directories

        :return: None | Exception
        """

        remove_dirs = {'BUILD_DIR', 'INSTALL_DIR', 'LOGS_DIR', 'PACK_DIR', 'REPOS_FORKED_DIR'}

        for directory in remove_dirs:
            dir_path = self.options.get(directory)
            if dir_path.exists():
                shutil.rmtree(dir_path)

        self.options["LOGS_DIR"].mkdir(parents=True, exist_ok=True)

        self.log.info('-' * 50)
        self.log.info('CLEANING')

        if self.build_state_file.exists():
            self.log.info('remove build state file %s', self.build_state_file)
            self.build_state_file.unlink()

        for dir_path in remove_dirs:
            self.log.info('remove directory %s', self.options.get(dir_path))

        if not self._run_build_config_actions(Stage.CLEAN):
            return False

        return True

    def _extract(self):
        """
        Get and prepare build repositories
        Uses git_worker.py module

        :return: None | Exception
        """

        set_log_file(self.options["LOGS_DIR"] / 'extract.log')

        print('-' * 50)
        self.log.info("EXTRACTING")

        self.options['REPOS_DIR'].mkdir(parents=True, exist_ok=True)
        self.options['REPOS_FORKED_DIR'].mkdir(parents=True, exist_ok=True)
        self.options['PACK_DIR'].mkdir(parents=True, exist_ok=True)

        triggered_repo = 'unknown'

        if self.changed_repo:
            repo_name, branch, commit_id = self.changed_repo.split(':')
            triggered_repo = repo_name
            if repo_name in self.product_repos:
                self.product_repos[repo_name]['branch'] = branch
                self.product_repos[repo_name]['commit_id'] = commit_id
                if self.repo_url:
                    self.product_repos[repo_name]['url'] = self.repo_url
            else:
                self.log.critical(f'{repo_name} repository is not defined in the product '
                                  'configuration PRODUCT_REPOS')
                return False

        elif self.repo_states:
            for repo_name, values in self.repo_states.items():
                if repo_name in self.product_repos:
                    if values['trigger']:
                        triggered_repo = repo_name
                    self.product_repos[repo_name]['branch'] = values['branch']
                    self.product_repos[repo_name]['commit_id'] = values['commit_id']
                    self.product_repos[repo_name]['url'] = values['url']

        product_state = ProductState(self.product_repos,
                                     self.options["REPOS_DIR"],
                                     self.commit_time)

        product_state.extract_all_repos()

        product_state.save_repo_states(self.options["PACK_DIR"] / 'repo_states.json',
                                       trigger=triggered_repo)
        shutil.copyfile(self.build_config_path,
                        self.options["PACK_DIR"] / self.build_config_path.name)

        if not self._run_build_config_actions(Stage.EXTRACT):
            return False

        return True

    def _build(self):
        """
        Execute 'build' stage

        :return: None | Exception
        """

        set_log_file(self.options["LOGS_DIR"] / 'build.log')

        print('-' * 50)
        self.log.info("BUILDING")

        self.options['BUILD_DIR'].mkdir(parents=True, exist_ok=True)

        if not self._run_build_config_actions(Stage.BUILD):
            return False

        if self.options['STRIP_BINARIES']:
            if not self._strip_bins():
                return False

        return True

    def _install(self):
        """
        Execute 'install' stage

        :return: None | Exception
        """

        set_log_file(self.options["LOGS_DIR"] / 'install.log')

        print('-' * 50)
        self.log.info("INSTALLING")

        self.options['INSTALL_DIR'].mkdir(parents=True, exist_ok=True)

        if not self._run_build_config_actions(Stage.INSTALL):
            return False

        return True

    def _pack(self):
        """
        Pack build results
        creates *.tar.gz archives

        Layout:
            pack_root_dir
                install_pkg.tar.gz (store 'install' stage results)
                developer_pkg.tar.gz (store 'build' stage results)
                logs.tar.gz
                repo_states.json

        :return: None | Exception
        """

        set_log_file(self.options["LOGS_DIR"] / 'pack.log')

        print('-' * 50)
        self.log.info("PACKING")

        self.options['PACK_DIR'].mkdir(parents=True, exist_ok=True)

        if not self._run_build_config_actions(Stage.PACK):
            return False

        if platform.system() == 'Windows':
            extension = "zip"
        elif platform.system() == 'Linux':
            extension = "tar"
        else:
            self.log.critical(f'Can not pack data on this OS: {platform.system()}')
            return False

        no_errors = True

        # creating install package
        if self.install_pkg_data_to_archive:
            if not make_archive(self.options["PACK_DIR"] / f"install_pkg.{extension}",
                                self.install_pkg_data_to_archive):
                no_errors = False
        else:
            self.log.info('Install package empty. Skip packing.')

        # creating developer package
        if self.dev_pkg_data_to_archive:
            if not make_archive(self.options["PACK_DIR"] / f"developer_pkg.{extension}",
                                self.dev_pkg_data_to_archive):
                no_errors = False
        else:
            self.log.info('Developer package empty. Skip packing.')

        # creating logs package
        logs_data = [
            {
                'from_path': self.options['ROOT_DIR'],
                'relative': [
                    {
                        'path': 'logs'
                    },
                ]
            },
        ]
        if not make_archive(self.options["PACK_DIR"] / f"logs.{extension}",
                            logs_data):
            no_errors = False

        if not no_errors:
            self.log.error('Not all data was packed')
            return False

        return True

    def _copy(self):
        """
        Copy 'pack' stage results to share folder

        :return: None | Exception
        """

        print('-' * 50)
        self.log.info("COPYING")

        set_log_file(self.options["LOGS_DIR"] / 'copy.log')

        branch = 'unknown'
        commit_id = 'unknown'

        if self.changed_repo:
            _, branch, commit_id = self.changed_repo.split(':')
        elif self.repo_states:
            for repo in self.repo_states:
                if repo['trigger']:
                    branch = repo['branch']
                    commit_id = repo['commit_id']

        build_dir = MediaSdkDirectories.get_build_dir(
            branch, self.build_event, commit_id,
            self.product_type, self.options["BUILD_TYPE"])

        build_root_dir = MediaSdkDirectories.get_root_builds_dir()
        rotate_dir(build_dir)

        self.log.info('Copy to %s', build_dir)

        # Workaround for copying to samba share on Linux
        # to avoid exceptions while setting Linux permissions.
        _orig_copystat = shutil.copystat
        shutil.copystat = lambda x, y, follow_symlinks=True: x
        shutil.copytree(self.options['PACK_DIR'], build_dir)
        shutil.copystat = _orig_copystat

        if not self._run_build_config_actions(Stage.COPY):
            return False

        if self.build_state_file.exists():
            with self.build_state_file.open() as state:
                build_state = json.load(state)

                if build_state['status'] == "PASS":
                    last_build_path = build_dir.relative_to(build_root_dir)
                    last_build_file = build_dir.parent.parent / f'last_build_{self.product_type}'
                    last_build_file.write_text(str(last_build_path))

        return True

    def _strip_bins(self):
        """
        Strip binaries and save debug information

        :return: Boolean
        """

        system_os = platform.system()

        if system_os == 'Linux':
            bins_to_strip = []
            binaries_with_error = []
            executable_bin_filter = ['', '.so']
            executable_lib_filter = ['.a']
            search_results = self.options['BUILD_DIR'].rglob('*')

            for path in search_results:
                if path.is_file():
                    if os.access(path, os.X_OK) and path.suffix in executable_bin_filter\
                            or path.suffix in executable_lib_filter:
                        bins_to_strip.append(path)

            for result in bins_to_strip:
                orig_file = str(result.absolute())
                debug_file = str((result.parent / f'{result.stem}.sym').absolute())
                self.log.info('-' * 80)
                self.log.info(f'Stripping {orig_file}')

                strip_commands = OrderedDict([
                    ('copy_debug', ['objcopy',
                                    '--only-keep-debug',
                                    orig_file,
                                    debug_file]),
                    ('strip', ['strip',
                               '--strip-debug',
                               '--strip-unneeded',
                               '--remove-section=.comment',
                               orig_file]),
                    ('add_debug_link', ['objcopy',
                                        f'--add-gnu-debuglink={debug_file}',
                                        orig_file]),
                    ('set_chmod', ['chmod',
                                   '-x',
                                   debug_file])
                ])

                for command in strip_commands.values():
                    err, out = cmd_exec(command, shell=False, log=self.log)
                    if err:
                        if orig_file not in binaries_with_error:
                            binaries_with_error.append(orig_file)
                        self.log.error(out)
                        continue

            if binaries_with_error:
                self.log.error('Stripping for next binaries was failed. See full log for details:\n%s',
                               '\n'.join(binaries_with_error))
                return False
        elif system_os == 'Windows':
            pass
        else:
            self.log.error(f'Can not strip binaries on {system_os}')
            return False

        return True


def main():
    """
    Run stages of product build

    :return: None
    """
    parser = argparse.ArgumentParser(prog="build_runner.py",
                                     formatter_class=argparse.RawTextHelpFormatter)
    parser.add_argument("--version", action="version", version="%(prog)s 1.0")
    parser.add_argument('-bc', "--build-config", metavar="PATH", required=True,
                        help="Path to a build configuration")
    parser.add_argument('-d', "--root-dir", metavar="PATH", required=True,
                        help="Path to worker directory")
    parser.add_argument('-r', "--changed-repo", metavar="String",
                        help='''Changed repository information
in format: <repo_name>:<branch>:<commit_id>
(ex: MediaSDK:master:52199a19d7809a77e3a474b195592cc427226c61)''')
    parser.add_argument('-s', "--repo-states", metavar="PATH",
                        help="Path to repo_states.json file")
    parser.add_argument('-f', "--repo-url", metavar="URL", help='''Link to the repository.
In most cases used to specify link to the forked repositories.
Use this argument if you want to specify repository
which is not present in mediasdk_directories.''')
    parser.add_argument('-b', "--build-type", default='release',
                        choices=['release', 'debug'],
                        help='Type of build')
    parser.add_argument('-p', "--product-type", default='linux',
                        choices=['linux', 'embedded', 'open_source', 'windows',
                                 'api_latest', 'embedded_private', 'android'],
                        help='Type of product')
    parser.add_argument('-e', "--build-event", default='commit',
                        choices=['pre_commit', 'commit', 'nightly', 'weekly'],
                        help='Event of build')
    parser.add_argument("--stage", type=Stage, choices=Stage, default='build',
                        help="Current executable stage")
    parser.add_argument('-t', "--commit-time", metavar='datetime',
                        help="Time of commits (ex. 2017-11-02 07:36:40)")

    parsed_args, unknown_args = parser.parse_known_args()

    custom_cli_args = {}
    if unknown_args:
        for arg in unknown_args:
            arg = arg.split('=')
            custom_cli_args[arg[0]] = arg[1]

    if parsed_args.commit_time:
        commit_time = datetime.strptime(parsed_args.commit_time, '%Y-%m-%d %H:%M:%S')
    else:
        commit_time = None

    build_config = BuildGenerator(
        build_config_path=pathlib.Path(parsed_args.build_config).absolute(),
        root_dir=pathlib.Path(parsed_args.root_dir).absolute(),
        build_type=parsed_args.build_type,
        product_type=parsed_args.product_type,
        build_event=parsed_args.build_event,
        commit_time=commit_time,
        changed_repo=parsed_args.changed_repo,
        repo_states_file_path=parsed_args.repo_states,
        repo_url=parsed_args.repo_url,
        custom_cli_args=custom_cli_args
    )

    # We must create BuildGenerator anyway.
    # If generate_build_config will be inside constructor
    # and fails, class will not be created.
    log = logging.getLogger()
    dictConfig(LOG_CONFIG)

    try:
        if not parsed_args.changed_repo and not parsed_args.repo_states:
            log.error('"--changed-repo" or "--repo-states" argument bust be added')
            exit(ErrorCode.CRITICAL.value)
        elif parsed_args.changed_repo and parsed_args.repo_states:
            log.warning('The --repo-states argument is ignored because the --changed-repo is set')

        # prepare build configuration
        if build_config.generate_build_config():
            # run stage of build
            no_errors = build_config.run_stage(parsed_args.stage)
        else:
            log.critical('Failed to process the product configuration')
            no_errors = False

    except Exception:
        no_errors = False
        log.exception('Exception occurred')

    build_state_file = pathlib.Path(parsed_args.root_dir) / 'build_state'
    if no_errors:
        if not build_state_file.exists():
            build_state_file.write_text(json.dumps({'status': "PASS"}))
        log.info('-' * 50)
        log.info("%sING COMPLETED", parsed_args.stage.name)
    else:
        build_state_file.write_text(json.dumps({'status': "FAIL"}))
        log.error('-' * 50)
        log.error("%sING FAILED", parsed_args.stage.name)
        exit(ErrorCode.CRITICAL.value)

if __name__ == '__main__':
    sys.path.append(os.path.dirname(os.path.dirname(os.path.abspath(__file__))))
    from common.helper import ErrorCode

    if platform.python_version_tuple() < ('3', '6'):
        print('\nERROR: Python 3.6 or higher is required')
        exit(ErrorCode.CRITICAL)
    else:
        from common.helper import Stage, make_archive, set_log_file, \
            copy_win_files, rotate_dir, cmd_exec
        from common.logger_conf import LOG_CONFIG
        from common.git_worker import ProductState
        from common.mediasdk_directories import MediaSdkDirectories

        main()<|MERGE_RESOLUTION|>--- conflicted
+++ resolved
@@ -407,17 +407,11 @@
         global_vars = {
             'action': self._action,
             'vs_component': self._vs_component,
-<<<<<<< HEAD
             'options': self.options,
             'stage': Stage,
             'copy_win_files': copy_win_files,
-            'args': self.custom_cli_args
-=======
-            'DEFAULT_OPTIONS': self.options,
-            'Stage': Stage,
-            'copy_win_files': copy_win_files,
+            'args': self.custom_cli_args,
             'log': self.log
->>>>>>> b105facf
         }
 
         exec(open(self.build_config_path).read(), global_vars, self.config_variables)
