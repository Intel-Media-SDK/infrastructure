# Copyright (c) 2018 Intel Corporation
#
# Permission is hereby granted, free of charge, to any person obtaining a copy
# of this software and associated documentation files (the "Software"), to deal
# in the Software without restriction, including without limitation the rights
# to use, copy, modify, merge, publish, distribute, sublicense, and/or sell
# copies of the Software, and to permit persons to whom the Software is
# furnished to do so, subject to the following conditions:
#
# The above copyright notice and this permission notice shall be included in all
# copies or substantial portions of the Software.
#
# THE SOFTWARE IS PROVIDED "AS IS", WITHOUT WARRANTY OF ANY KIND, EXPRESS OR
# IMPLIED, INCLUDING BUT NOT LIMITED TO THE WARRANTIES OF MERCHANTABILITY,
# FITNESS FOR A PARTICULAR PURPOSE AND NONINFRINGEMENT. IN NO EVENT SHALL THE
# AUTHORS OR COPYRIGHT HOLDERS BE LIABLE FOR ANY CLAIM, DAMAGES OR OTHER
# LIABILITY, WHETHER IN AN ACTION OF CONTRACT, TORT OR OTHERWISE, ARISING FROM,
# OUT OF OR IN CONNECTION WITH THE SOFTWARE OR THE USE OR OTHER DEALINGS IN THE
# SOFTWARE.

"""
This module uses for CI building of MediaSDK product.

It contains steps:
    clean - preparing directory to build
    extract - preparing sources for build (getting repositories)
    build - building product
    install - creating installation of the product
    pack - create archives with logs of each step, results of building and installation
    copy - copying archives to share folder

During manual running, only the "build" step is performed if stage is not specified
"""

import argparse
import json
import multiprocessing
import os
import pathlib
import platform
import shutil
import sys
import logging
from logging.config import dictConfig
from collections import defaultdict, OrderedDict
from copy import deepcopy
from datetime import datetime
from tenacity import retry, stop_after_attempt, wait_exponential


class UnsupportedVSError(Exception):
    """
    Error, which need to be raised
    if Visual Studio version not supported
    """

    pass


class Action(object):
    """
    Command line script runner
    """

    def __init__(self, name, stage, cmd, work_dir, env, callfunc, verbose):
        """
        :param name: Name of action
        :type name: String

        :param stage: Stage type
        :type stage: Stage

        :param cmd: command line script
        :type cmd: String

        :param work_dir: Path where script will execute
        :type work_dir: pathlib.Path

        :param env: Environment variables for script
        :type env: Dict

        :param callfunc: python function, which need to execute
        :type callfunc: tuple (function_name, args, kwargs)

        :param verbose: Flag for output all logs
        :type verbose: Boolean
        """

        self.name = name
        self.stage = stage
        self.cmd = cmd
        self.work_dir = work_dir
        self.env = env
        self.callfunc = callfunc
        self.verbose = verbose

        self.log = logging.getLogger()

    def run(self, options=None):
        """
        Script runner

        :return: None | subprocess.CalledProcessError
        """

        self.log.info('-' * 50)
        self.log.info('action: %s', self.name)

        if self.callfunc:
            func, args, kwargs = self.callfunc

            self.log.info('function: %s', func)
            self.log.info('args: %s', args)
            self.log.info('kwargs: %s', kwargs)

            func(*args, **kwargs)

        if self.cmd:
            if isinstance(self.cmd, list):
                self.cmd = ' && '.join(self.cmd)

            env = os.environ.copy()

            if options:
                self.cmd = self.cmd.format_map(options)
                if options.get('ENV'):
                    env.update(options['ENV'])

            if self.env:
                env.update(self.env)

            if self.work_dir:
                self.work_dir.mkdir(parents=True, exist_ok=True)

            error_code, out = cmd_exec(self.cmd, env=env, cwd=self.work_dir, log=self.log)

            if error_code:
                self._parse_logs(out)
            else:
                if self.verbose:
                    self.log.info(out)
                else:
                    self.log.debug(out)

            return error_code

    def _parse_logs(self, stdout):
        self.log.error(stdout)
        output = [""]

        # linux error example:
        # .../graphbuilder.h:19:9: error: ‘class YAML::GraphBuilderInterface’ has virtual ...
        # windows error example:
        # ...decode.cpp(92): error C2220: warning treated as error - no 'executable' file ...
        # LINK : fatal error LNK1257: code generation failed ...

        if platform.system() == 'Windows':
            error_substrings = [' error ']
        elif platform.system() == 'Linux':
            error_substrings = [': error', 'error:']
        else:
            error_substrings = None
            self.log.warning(f'Unsupported OS for parsing errors: {platform.system()}')

        if error_substrings:
            for line in stdout.splitlines():
                if any(error_substring in line for error_substring in error_substrings):
                    output.append(line)
            if len(output) > 1:
                output.append("The errors above were found in the output. "
                              "See full log for details.")
                self.log.error('\n'.join(output))


class VsComponent(Action):
    """
    Windows .sln files builder
    """

    _vs_paths = {
        'vs2005': {
            'ms_build': r'C:\Windows\Microsoft.NET\Framework\v2.0.50727;',
            'vcvars': r'C:\Program Files (x86)\Microsoft Visual Studio 8\VC;'
        },
        'vs2013': {
            'ms_build': r'C:\Program Files (x86)\MSBuild\12.0\Bin;',
            'vcvars': r'C:\Program Files (x86)\Microsoft Visual Studio 12.0\VC;'
        },
        'vs2015': {
            'ms_build': r'C:\Program Files (x86)\MSBuild\14.0\Bin;',
            'vcvars': r'C:\Program Files (x86)\Microsoft Visual Studio 14.0\VC;'
        }
    }

    def __init__(self, name, solution_path, msbuild_args, vs_version,
                 dependencies, env, verbose):
        """
        :param name: Name of action
        :type name: String

        :param solution_path: Path to solution file
        :type solution_path: pathlib.Path

        :param msbuild_args: Arguments of 'msbuild'
        :type msbuild_args: Dictionary

        :param vs_version: Version of Visual Studio
        :type vs_version: String

        :param dependencies: Dependency of other actions
        :type dependencies: List

        :param env: Environment variables for script
        :type env: None | Dict

        :param verbose: Flag for output all logs
        :type verbose: Boolean

        :return: None | Exception
        """

        if vs_version not in self._vs_paths:
            raise UnsupportedVSError(f"{vs_version} is not supported")

<<<<<<< HEAD
        super().__init__(name, Stage.BUILD, None, None, env, None, verbose)
=======
        super().__init__(name, Stage.BUILD, None, pathlib.Path.cwd(), env, None)
>>>>>>> 7a91a80a
        self.solution_path = solution_path
        self.vs_version = vs_version
        self.msbuild_args = msbuild_args
        self.dependencies = dependencies

    def _generate_cmd(self):
        """
        Prepare command line of 'msbuild'

        :return: None
        """

        self.env['PATH'] = f'{os.environ["PATH"]};' \
                           f'{self._vs_paths[self.vs_version]["ms_build"]};' \
                           f'{self._vs_paths[self.vs_version]["vcvars"]}'

        if self.vs_version == 'vs2005':
            # maxcpucount not supported in Visual Studio 2005
            if '/maxcpucount' in self.msbuild_args:
                del self.msbuild_args['/maxcpucount']

        ms_build = f'msbuild {self.solution_path}'
        for arg_name, data in self.msbuild_args.items():
            if isinstance(data, dict):
                properties = []
                for prop, value in data.items():
                    properties.append('{}="{}"'.format(prop, value))
                ms_build = f'{ms_build} {arg_name}:{";".join(properties)}'

            else:
                ms_build = f'{ms_build} {arg_name}:{data}'

        self.cmd = ['call vcvarsall.bat', ms_build]

    def _enable_vs_multi_processor_compilation(self):
        """
        Set multiprocessor compilation for solution projects

        :return: None
        """

        sln_dir = self.solution_path.parent

        with self.solution_path.open('r') as sln_file:
            items = []
            for line in sln_file:
                for item in line.split(', '):
                    if '.vcxproj' in item:
                        items.append(item[1:-1])

        for project in items:
            project = pathlib.Path(project)
            project_path = sln_dir / project
            new_project_name = 'new_' + project.name
            new_project_path = sln_dir / project.parent / new_project_name

            if project_path.exists():
                with new_project_path.open('w') as outfile:
                    with project_path.open('r') as infile:
                        lines = infile.readlines()
                        for index, line in enumerate(lines):
                            outfile.write(line)
                            if line.startswith('    <ClCompile>') and 'MultiProcessorCompilation' \
                                    not in lines[index + 1]:
                                outfile.write(u'      '
                                              u'<MultiProcessorCompilation>'
                                              u'true'
                                              u'</MultiProcessorCompilation>\n')
                project_path.unlink()
                new_project_path.rename(project_path)

    def run(self, options=None):
        """
        Script runner

        :return: None | subprocess.CalledProcessError
        """

        self._generate_cmd()
        self._enable_vs_multi_processor_compilation()

        return super().run(options)


class BuildGenerator(object):
    """
    Main class.
    Contains commands for building product.
    """

    def __init__(self, build_config_path, root_dir, build_type, product_type, build_event,
                 commit_time=None, changed_repo=None, repo_states_file_path=None, repo_url=None):
        """
        :param build_config_path: Path to build configuration file
        :type build_config_path: pathlib.Path

        :param root_dir: Main directory for product building
        :type root_dir: pathlib.Path

        :param build_type: Type of build (release|debug)
        :type build_type: String

        :param product_type: Type of product (linux|linux_embedded|linux_pre_si|windows)
        :type product_type: String

        :param build_event: Event of build (pre_commit|commit|nightly|weekly)
        :type build_event: String

        :param commit_time: Time for getting slice of commits of repositories
        :type commit_time: datetime

        :param changed_repo: Information about changed source repository
        :type changed_repo: String

        :param repo_states_file_path: Path to sources file with revisions
                                      of repositories to reproduce the same build
        :type repo_states_file_path: String

        :param repo_url: Link to the external repository
                         (repository which is not in mediasdk_directories)
        :type repo_url: String
        """

        self.build_config_path = build_config_path
        self.actions = defaultdict(list)
        self.product_repos = {}
        self.product_type = product_type
        self.build_event = build_event
        self.commit_time = commit_time
        self.changed_repo = changed_repo
        self.repo_states = None
        self.repo_url = repo_url
        self.build_state_file = root_dir / "build_state"
        self.options = {
            "ROOT_DIR": root_dir,
            "REPOS_DIR": root_dir / "repos",
            "REPOS_FORKED_DIR": root_dir / "repos_forked",
            "BUILD_DIR": root_dir / "build",
            "INSTALL_DIR": root_dir / "install",
            "PACK_DIR": root_dir / "pack",
            "LOGS_DIR": root_dir / "logs",
            "BUILD_TYPE": build_type,  # sets from command line argument ('release' by default)
            "CPU_CORES": multiprocessing.cpu_count(),  # count of logical CPU cores
            "VARS": {},  # Dictionary of dynamical variables for action() steps
            "ENV": {},  # Dictionary of dynamical environment variables
            "STRIP_BINARIES": False  # Flag for stripping binaries of build
        }
        self.dev_pkg_data_to_archive = None
        self.install_pkg_data_to_archive = None
        self.config_variables = {}

        self.log = logging.getLogger()

        # Build and extract in directory for forked repositories
        # in case of commit from forked repository
        if changed_repo:
            changed_repo_name = changed_repo.split(':')[0]
            changed_repo_url = f"{MediaSdkDirectories.get_repo_url_by_name(changed_repo_name)}.git"
            if self.repo_url and self.repo_url != changed_repo_url:
                self.options["REPOS_DIR"] = self.options["REPOS_FORKED_DIR"]
        elif repo_states_file_path:
            repo_states_file = pathlib.Path(repo_states_file_path)
            if repo_states_file.exists():
                with repo_states_file.open() as repo_states_json:
                    self.repo_states = json.load(repo_states_json)
            else:
                raise Exception(f'{repo_states_file} does not exist')

    def generate_build_config(self):
        """
        Build configuration file parser

        :return: None | Exception
        """

        global_vars = {
            'action': self._action,
            'vs_component': self._vs_component,
            'DEFAULT_OPTIONS': self.options,
            'Stage': Stage,
            'copy_win_files': copy_win_files,
            'log': self.log
        }

        exec(open(self.build_config_path).read(), global_vars, self.config_variables)

        if 'PRODUCT_REPOS' in self.config_variables:
            for repo in self.config_variables['PRODUCT_REPOS']:
                self.product_repos[repo['name']] = {
                    'branch': repo.get('branch', 'master'),
                    'commit_id': repo.get('commit_id'),
                    'url': MediaSdkDirectories.get_repo_url_by_name(repo['name'])
                }

        self.dev_pkg_data_to_archive = self.config_variables.get('DEV_PKG_DATA_TO_ARCHIVE', [])
        self.install_pkg_data_to_archive = self.config_variables.get(
            'INSTALL_PKG_DATA_TO_ARCHIVE', [])

        return True

    def run_stage(self, stage):
        """
        Run method "_<stage>" of the class

        :param stage: Stage of build
        :type stage: Stage
        """

        stage_value = f'_{stage.value}'

        if hasattr(self, stage_value):
            return self.__getattribute__(stage_value)()

        self.log.error(f'Stage {stage.value} does not support')
        return False

    def _action(self, name, stage=None, cmd=None, work_dir=None, env=None, callfunc=None, verbose=False):
        """
        Handler for 'action' from build config file

        :param name: Name of action
        :type name: String

        :param stage: Stage type
        :type stage: Stage

        :param cmd: command line script
        :type cmd: None | String

        :param work_dir: Path where script will execute
        :type work_dir: None | pathlib.Path

        :param env: Environment variables for script
        :type env: None | Dict

        :param callfunc: python function, which need to execute
        :type callfunc: tuple (function_name, args, kwargs) | None

        :return: None | Exception
        """

        if not stage:
            stage = Stage.BUILD

        if not work_dir:
            work_dir = self.options["ROOT_DIR"]
            if stage in [Stage.BUILD, Stage.INSTALL]:
                work_dir = self.options["BUILD_DIR"]
        self.actions[stage].append(Action(name, stage, cmd, work_dir, env, callfunc, verbose))

    def _vs_component(self, name, solution_path, msbuild_args=None, vs_version="vs2015",
                      dependencies=None, env=None, verbose=False):
        """
        Handler for VS components

        :param name: Name of action
        :type name: String

        :param solution_path: Path to solution file
        :type solution_path: pathlib.Path

        :param msbuild_args: Arguments of 'msbuild'
        :type msbuild_args: Dictionary

        :param vs_version: Version of Visual Studio
        :type vs_version: String

        :param dependencies: Dependency of other actions
        :type dependencies: List

        :param env: Environment variables for script
        :type env: None | Dict

        :return: None | Exception
        """

        ms_arguments = deepcopy(self.config_variables.get('MSBUILD_ARGUMENTS', {}))
        if msbuild_args:
            for key, value in msbuild_args.items():
                if isinstance(value, dict):
                    ms_arguments[key] = {**ms_arguments.get(key, {}), **msbuild_args[key]}
                else:
                    ms_arguments[key] = msbuild_args[key]

        self.actions[Stage.BUILD].append(VsComponent(name, solution_path, ms_arguments, vs_version,
                                                     dependencies, env, verbose))

    def _run_build_config_actions(self, stage):
        for action in self.actions[stage]:
            error_code = action.run(self.options)
            if error_code:
                return False

        return True

    @retry(stop=stop_after_attempt(3), wait=wait_exponential(multiplier=30))
    def _clean(self):
        """
        Clean build directories

        :return: None | Exception
        """

        remove_dirs = {'BUILD_DIR', 'INSTALL_DIR', 'LOGS_DIR', 'PACK_DIR', 'REPOS_FORKED_DIR'}

        for directory in remove_dirs:
            dir_path = self.options.get(directory)
            if dir_path.exists():
                shutil.rmtree(dir_path)

        self.options["LOGS_DIR"].mkdir(parents=True, exist_ok=True)

        self.log.info('-' * 50)
        self.log.info('CLEANING')

        if self.build_state_file.exists():
            self.log.info('remove build state file %s', self.build_state_file)
            self.build_state_file.unlink()

        for dir_path in remove_dirs:
            self.log.info('remove directory %s', self.options.get(dir_path))

        if not self._run_build_config_actions(Stage.CLEAN):
            return False

        return True

    def _extract(self):
        """
        Get and prepare build repositories
        Uses git_worker.py module

        :return: None | Exception
        """

        set_log_file(self.options["LOGS_DIR"] / 'extract.log')

        print('-' * 50)
        self.log.info("EXTRACTING")

        self.options['REPOS_DIR'].mkdir(parents=True, exist_ok=True)
        self.options['REPOS_FORKED_DIR'].mkdir(parents=True, exist_ok=True)
        self.options['PACK_DIR'].mkdir(parents=True, exist_ok=True)

        triggered_repo = 'unknown'

        if self.changed_repo:
            repo_name, branch, commit_id = self.changed_repo.split(':')
            triggered_repo = repo_name
            if repo_name in self.product_repos:
                self.product_repos[repo_name]['branch'] = branch
                self.product_repos[repo_name]['commit_id'] = commit_id
                if self.repo_url:
                    self.product_repos[repo_name]['url'] = self.repo_url
            else:
                self.log.critical(f'{repo_name} repository is not defined in the product '
                                  'configuration PRODUCT_REPOS')
                return False

        elif self.repo_states:
            for repo_name, values in self.repo_states.items():
                if repo_name in self.product_repos:
                    if values['trigger']:
                        triggered_repo = repo_name
                    self.product_repos[repo_name]['branch'] = values['branch']
                    self.product_repos[repo_name]['commit_id'] = values['commit_id']
                    self.product_repos[repo_name]['url'] = values['url']

        product_state = ProductState(self.product_repos,
                                     self.options["REPOS_DIR"],
                                     self.commit_time)

        product_state.extract_all_repos()

        product_state.save_repo_states(self.options["PACK_DIR"] / 'repo_states.json',
                                       trigger=triggered_repo)
        shutil.copyfile(self.build_config_path,
                        self.options["PACK_DIR"] / self.build_config_path.name)

        if not self._run_build_config_actions(Stage.EXTRACT):
            return False

        return True

    def _build(self):
        """
        Execute 'build' stage

        :return: None | Exception
        """

        set_log_file(self.options["LOGS_DIR"] / 'build.log')

        print('-' * 50)
        self.log.info("BUILDING")

        self.options['BUILD_DIR'].mkdir(parents=True, exist_ok=True)

        if not self._run_build_config_actions(Stage.BUILD):
            return False

        if self.options['STRIP_BINARIES']:
            if not self._strip_bins():
                return False

        return True

    def _install(self):
        """
        Execute 'install' stage

        :return: None | Exception
        """

        set_log_file(self.options["LOGS_DIR"] / 'install.log')

        print('-' * 50)
        self.log.info("INSTALLING")

        self.options['INSTALL_DIR'].mkdir(parents=True, exist_ok=True)

        if not self._run_build_config_actions(Stage.INSTALL):
            return False

        return True

    def _pack(self):
        """
        Pack build results
        creates *.tar.gz archives

        Layout:
            pack_root_dir
                install_pkg.tar.gz (store 'install' stage results)
                developer_pkg.tar.gz (store 'build' stage results)
                logs.tar.gz
                repo_states.json

        :return: None | Exception
        """

        set_log_file(self.options["LOGS_DIR"] / 'pack.log')

        print('-' * 50)
        self.log.info("PACKING")

        self.options['PACK_DIR'].mkdir(parents=True, exist_ok=True)

        if not self._run_build_config_actions(Stage.PACK):
            return False

        if platform.system() == 'Windows':
            extension = "zip"
        elif platform.system() == 'Linux':
            extension = "tar"
        else:
            self.log.critical(f'Can not pack data on this OS: {platform.system()}')
            return False

        no_errors = True

        # creating install package
        if self.install_pkg_data_to_archive:
            if not make_archive(self.options["PACK_DIR"] / f"install_pkg.{extension}",
                                self.install_pkg_data_to_archive):
                no_errors = False
        else:
            self.log.info('Install package empty. Skip packing.')

        # creating developer package
        if self.dev_pkg_data_to_archive:
            if not make_archive(self.options["PACK_DIR"] / f"developer_pkg.{extension}",
                                self.dev_pkg_data_to_archive):
                no_errors = False
        else:
            self.log.info('Developer package empty. Skip packing.')

        # creating logs package
        logs_data = [
            {
                'from_path': self.options['ROOT_DIR'],
                'relative': [
                    {
                        'path': 'logs'
                    },
                ]
            },
        ]
        if not make_archive(self.options["PACK_DIR"] / f"logs.{extension}",
                            logs_data):
            no_errors = False

        if not no_errors:
            self.log.error('Not all data was packed')
            return False

        return True

    def _copy(self):
        """
        Copy 'pack' stage results to share folder

        :return: None | Exception
        """

        print('-' * 50)
        self.log.info("COPYING")

        set_log_file(self.options["LOGS_DIR"] / 'copy.log')

        branch = 'unknown'
        commit_id = 'unknown'

        if self.changed_repo:
            _, branch, commit_id = self.changed_repo.split(':')
        elif self.repo_states:
            for repo in self.repo_states:
                if repo['trigger']:
                    branch = repo['branch']
                    commit_id = repo['commit_id']

        build_dir = MediaSdkDirectories.get_build_dir(
            branch, self.build_event, commit_id,
            self.product_type, self.options["BUILD_TYPE"])

        build_root_dir = MediaSdkDirectories.get_root_builds_dir()
        rotate_dir(build_dir)

        self.log.info('Copy to %s', build_dir)

        # Workaround for copying to samba share on Linux
        # to avoid exceptions while setting Linux permissions.
        _orig_copystat = shutil.copystat
        shutil.copystat = lambda x, y, follow_symlinks=True: x
        shutil.copytree(self.options['PACK_DIR'], build_dir)
        shutil.copystat = _orig_copystat

        if not self._run_build_config_actions(Stage.COPY):
            return False

        if self.build_state_file.exists():
            with self.build_state_file.open() as state:
                build_state = json.load(state)

                if build_state['status'] == "PASS":
                    last_build_path = build_dir.relative_to(build_root_dir)
                    last_build_file = build_dir.parent.parent / f'last_build_{self.product_type}'
                    last_build_file.write_text(str(last_build_path))

        return True

    def _strip_bins(self):
        """
        Strip binaries and save debug information

        :return: Boolean
        """

        system_os = platform.system()

        if system_os == 'Linux':
            bins_to_strip = []
            binaries_with_error = []
            executable_bin_filter = ['', '.so']
            executable_lib_filter = ['.a']
            search_results = self.options['BUILD_DIR'].rglob('*')

            for path in search_results:
                if path.is_file():
                    if os.access(path, os.X_OK) and path.suffix in executable_bin_filter\
                            or path.suffix in executable_lib_filter:
                        bins_to_strip.append(path)

            for result in bins_to_strip:
                orig_file = str(result.absolute())
                debug_file = str((result.parent / f'{result.stem}.sym').absolute())
                self.log.info('-' * 80)
                self.log.info(f'Stripping {orig_file}')

                strip_commands = OrderedDict([
                    ('copy_debug', ['objcopy',
                                    '--only-keep-debug',
                                    orig_file,
                                    debug_file]),
                    ('strip', ['strip',
                               '--strip-debug',
                               '--strip-unneeded',
                               '--remove-section=.comment',
                               orig_file]),
                    ('add_debug_link', ['objcopy',
                                        f'--add-gnu-debuglink={debug_file}',
                                        orig_file]),
                    ('set_chmod', ['chmod',
                                   '-x',
                                   debug_file])
                ])

                for command in strip_commands.values():
                    err, out = cmd_exec(command, shell=False, log=self.log)
                    if err:
                        if orig_file not in binaries_with_error:
                            binaries_with_error.append(orig_file)
                        self.log.error(out)
                        continue

            if binaries_with_error:
                self.log.error('Stripping for next binaries was failed. See full log for details:\n%s',
                               '\n'.join(binaries_with_error))
                return False
        elif system_os == 'Windows':
            pass
        else:
            self.log.error(f'Can not strip binaries on {system_os}')
            return False

        return True


def main():
    """
    Run stages of product build

    :return: None
    """
    parser = argparse.ArgumentParser(prog="build_runner.py",
                                     formatter_class=argparse.RawTextHelpFormatter)
    parser.add_argument("--version", action="version", version="%(prog)s 1.0")
    parser.add_argument('-bc', "--build-config", metavar="PATH", required=True,
                        help="Path to a build configuration")
    parser.add_argument('-d', "--root-dir", metavar="PATH", required=True,
                        help="Path to worker directory")
    parser.add_argument('-r', "--changed-repo", metavar="String",
                        help='''Changed repository information
in format: <repo_name>:<branch>:<commit_id>
(ex: MediaSDK:master:52199a19d7809a77e3a474b195592cc427226c61)''')
    parser.add_argument('-s', "--repo-states", metavar="PATH",
                        help="Path to repo_states.json file")
    parser.add_argument('-f', "--repo-url", metavar="URL", help='''Link to the repository.
In most cases used to specify link to the forked repositories.
Use this argument if you want to specify repository
which is not present in mediasdk_directories.''')
    parser.add_argument('-b', "--build-type", default='release',
                        choices=['release', 'debug'],
                        help='Type of build')
    parser.add_argument('-p', "--product-type", default='linux',
                        choices=['linux', 'embedded', 'open_source', 'windows',
                                 'api_latest', 'embedded_private', 'android'],
                        help='Type of product')
    parser.add_argument('-e', "--build-event", default='commit',
                        choices=['pre_commit', 'commit', 'nightly', 'weekly'],
                        help='Event of build')
    parser.add_argument("--stage", type=Stage, choices=Stage, default='build',
                        help="Current executable stage")
    parser.add_argument('-t', "--commit-time", metavar='datetime',
                        help="Time of commits (ex. 2017-11-02 07:36:40)")
    args = parser.parse_args()

    if args.commit_time:
        commit_time = datetime.strptime(args.commit_time, '%Y-%m-%d %H:%M:%S')
    else:
        commit_time = None

    build_config = BuildGenerator(
        build_config_path=pathlib.Path(args.build_config).absolute(),
        root_dir=pathlib.Path(args.root_dir).absolute(),
        build_type=args.build_type,
        product_type=args.product_type,
        build_event=args.build_event,
        commit_time=commit_time,
        changed_repo=args.changed_repo,
        repo_states_file_path=args.repo_states,
        repo_url=args.repo_url
    )

    # We must create BuildGenerator anyway.
    # If generate_build_config will be inside constructor
    # and fails, class will not be created.
    log = logging.getLogger()
    dictConfig(LOG_CONFIG)

    try:
        if not args.changed_repo and not args.repo_states:
            log.error('"--changed-repo" or "--repo-states" argument bust be added')
            exit(ErrorCode.CRITICAL.value)
        elif args.changed_repo and args.repo_states:
            log.warning('The --repo-states argument is ignored because the --changed-repo is set')

        # prepare build configuration
        if build_config.generate_build_config():
            # run stage of build
            no_errors = build_config.run_stage(args.stage)
        else:
            log.critical('Failed to process the product configuration')
            no_errors = False

    except Exception:
        no_errors = False
        log.exception('Exception occurred')

    build_state_file = pathlib.Path(args.root_dir) / 'build_state'
    if no_errors:
        if not build_state_file.exists():
            build_state_file.write_text(json.dumps({'status': "PASS"}))
        log.info('-' * 50)
        log.info("%sING COMPLETED", args.stage.name)
    else:
        build_state_file.write_text(json.dumps({'status': "FAIL"}))
        log.error('-' * 50)
        log.error("%sING FAILED", args.stage.name)
        exit(ErrorCode.CRITICAL.value)

if __name__ == '__main__':
    sys.path.append(os.path.dirname(os.path.dirname(os.path.abspath(__file__))))
    from common.helper import ErrorCode

    if platform.python_version_tuple() < ('3', '6'):
        print('\nERROR: Python 3.6 or higher is required')
        exit(ErrorCode.CRITICAL)
    else:
        from common.helper import Stage, make_archive, set_log_file, \
            copy_win_files, rotate_dir, cmd_exec
        from common.logger_conf import LOG_CONFIG
        from common.git_worker import ProductState
        from common.mediasdk_directories import MediaSdkDirectories

        main()<|MERGE_RESOLUTION|>--- conflicted
+++ resolved
@@ -222,11 +222,8 @@
         if vs_version not in self._vs_paths:
             raise UnsupportedVSError(f"{vs_version} is not supported")
 
-<<<<<<< HEAD
         super().__init__(name, Stage.BUILD, None, None, env, None, verbose)
-=======
-        super().__init__(name, Stage.BUILD, None, pathlib.Path.cwd(), env, None)
->>>>>>> 7a91a80a
+
         self.solution_path = solution_path
         self.vs_version = vs_version
         self.msbuild_args = msbuild_args
