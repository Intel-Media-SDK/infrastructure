--- conflicted
+++ resolved
@@ -106,7 +106,6 @@
         "worker": "ubuntu"
     },
 
-<<<<<<< HEAD
     {
         "name": "build-fastboot",
         "product_conf_file": "conf_linux_public.py",
@@ -132,18 +131,18 @@
         "compiler_version": "8.1.0",
         "branch": ".+?",
         "worker": "ubuntu"
-=======
+
 	{
         "name": "build-api-next-no-x11",
         "product_conf_file": "conf_linux_public.py",
         "product_type": "api_latest_no_x11",
         "build_type": "release",
         "api_latest": True,
+        "fastboot": False,
         "compiler": None,
         "compiler_version": None,
         "branch": ".+?",
         "worker": "centos_no_x11"
->>>>>>> a5a6a3d6
     },
 ]
 
