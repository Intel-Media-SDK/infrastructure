# Copyright (c) 2018 Intel Corporation
#
# Permission is hereby granted, free of charge, to any person obtaining a copy
# of this software and associated documentation files (the "Software"), to deal
# in the Software without restriction, including without limitation the rights
# to use, copy, modify, merge, publish, distribute, sublicense, and/or sell
# copies of the Software, and to permit persons to whom the Software is
# furnished to do so, subject to the following conditions:
#
# The above copyright notice and this permission notice shall be included in all
# copies or substantial portions of the Software.
#
# THE SOFTWARE IS PROVIDED "AS IS", WITHOUT WARRANTY OF ANY KIND, EXPRESS OR
# IMPLIED, INCLUDING BUT NOT LIMITED TO THE WARRANTIES OF MERCHANTABILITY,
# FITNESS FOR A PARTICULAR PURPOSE AND NONINFRINGEMENT. IN NO EVENT SHALL THE
# AUTHORS OR COPYRIGHT HOLDERS BE LIABLE FOR ANY CLAIM, DAMAGES OR OTHER
# LIABILITY, WHETHER IN AN ACTION OF CONTRACT, TORT OR OTHERWISE, ARISING FROM,
# OUT OF OR IN CONNECTION WITH THE SOFTWARE OR THE USE OR OTHER DEALINGS IN THE
# SOFTWARE.

"""
Module for running tests for MediaSDK open source

This module gets binary files of CI MediaSDK build
from share folder and tests them by 'ted'
"""

import sys
import argparse
import shutil
import subprocess
import os
import pathlib
import tarfile
import traceback

import adapter_conf


class TedAdapter(object):
    """
    Wrapper for 'ted'
    """

    #TODO: add relevant path and delete it
    test_driver_dir = pathlib.Path('/localdisk/bb/worker/infrastructure') #TODO: hardcoded path
    test_results_dir = test_driver_dir / 'ted/results'
    tests_timeout = 300  # 5 minutes

    def __init__(self, build_artifacts_dir, tests_artifacts_dir, tests_artifacts_url, root_dir):
        """
        :param build_artifacts_dir: Path to build artifacts
        :type build_artifacts_dir: pathlib.Path

        :param tests_artifacts_dir: Path to tests artifacts
        :type tests_artifacts_dir: pathlib.Path

        :param tests_artifacts_url: URL to tests artifacts
        :type tests_artifacts_url: String

        :param root_dir: Path to workdir for unpacking build artifacts
        :type root_dir: pathlib.Path
        """

        self.build_artifacts_dir = build_artifacts_dir
        self.tests_artifacts_dir = tests_artifacts_dir
        self.tests_artifacts_url = tests_artifacts_url
        self.root_dir = root_dir

    def _get_artifacts(self):
        """
        Get artifacts archive from share
        and extract them

        :return: None
        """

        pkg_name = 'install_pkg.tar.gz'
        remote_pkg = self.build_artifacts_dir / pkg_name

        #TODO: implement exceptions

        # Clean workdir and re-create it
        self._remove(str(self.root_dir))
        self._mkdir(str(self.root_dir))

        # Copy `install_pkg.tar` to the workdir and untar it
        self._copy(str(remote_pkg), str(self.root_dir))
        self._untar(str(self.root_dir / pkg_name), str(self.root_dir))

        # Remove old `/opt/intel/mediasdk` and copy fresh built artifacts
        self._remove(str(adapter_conf.MEDIASDK_PATH), sudo=False)
        self._copy(str(self.root_dir / 'opt' / 'intel' / 'mediasdk'), str(adapter_conf.MEDIASDK_PATH), sudo=False)


    def run_test(self):
        """
        'Ted' runner

        :return: Count of failed cases
        :rtype: Integer | Exception
        """

        self._get_artifacts()

        env = os.environ.copy()
        #Path to mediasdk fodler which will be tested
        env['MFX_HOME'] = str(adapter_conf.MEDIASDK_PATH)
        #Path to the folder lib64 where located driver
        env['LIBVA_DRIVERS_PATH'] = str(adapter_conf.DRIVER_PATH)

        process = subprocess.run('python3 ted/ted.py',
                                 shell=True,
                                 cwd=self.test_driver_dir,
                                 env=env,
                                 timeout=self.tests_timeout,
                                 encoding='utf-8',
                                 errors='backslashreplace')
        return process.returncode

    def run_fei_tests(self):
        """
        'hevc_fei_smoke_test' runner

        :return: SUCCESS = 0, ERROR_TEST_FAILED = 1, ERROR_ACCESS_DENIED = 2
        :rtype: Integer | Exception
        """
        print(f'Running hevc fei smoke tests...')
        process = subprocess.run(f'python3 ../smoke_test/hevc_fei_smoke_test.py',
                                 shell=True,
                                 timeout=self.tests_timeout,
                                 encoding='utf-8',
                                 errors='backslashreplace')
        return process.returncode

    def copy_logs_to_share(self):
        rotate_dir(self.tests_artifacts_dir)
        print(f'Copy results to {self.tests_artifacts_dir}')

        print(f'Artifacts are available by: {self.tests_artifacts_url}')

        # Workaround for copying to samba share on Linux to avoid exceptions while setting Linux permissions.
        _orig_copystat = shutil.copystat
        shutil.copystat = lambda x, y, follow_symlinks=True: x
        shutil.copytree(self.test_results_dir, self.tests_artifacts_dir, ignore=shutil.ignore_patterns('bin'))
        shutil.copyfile(LOG_PATH, str(self.tests_artifacts_dir / LOG_NAME))
        shutil.copystat = _orig_copystat

# Direct calls of rm, cp commands needs to use them with `sudo`
# because we need to copy CI build artifacts to the
# `/opt/intel/mediasdk`
# Note: user should be sudoer without asking the password!
    def _remove(self, directory: str, sudo=False):
        return self._execute_command(f"rm -rf {directory}", sudo)

    def _copy(self, target_directory: str, destination_directory: str, sudo=False):
        return self._execute_command(f"cp -r {target_directory} {destination_directory}", sudo)

    # TODO use extract_archive() from common.helper
    def _untar(self, archive_path, destination_path):
        with tarfile.open(archive_path, 'r:gz') as archive:
            archive.extractall(path=destination_path)

    def _mkdir(self, path):
        return self._execute_command(f"mkdir -p {path}")

    def _execute_command(self, command, sudo=False):
        prefix = "sudo" if sudo else ""
        process = subprocess.run(f"{prefix} {command}",
                                 shell=True,
                                 timeout=self.tests_timeout,
                                 encoding='utf-8',
                                 errors='backslashreplace')
        return process.returncode


def _driver_exists():
    return (adapter_conf.DRIVER_PATH / adapter_conf.DRIVER).exists()

def check_driver():
    if not _driver_exists():
        print(f"Driver was not found in this location: {adapter_conf.DRIVER_PATH}")
        print(f"Install the driver and run ted again.")
        exit(1)


def main():
    """
    Tests runner

    :return: None
    """

    #Check existence of driver
    check_driver()


    parser = argparse.ArgumentParser(prog="test_adapter.py",
                                     formatter_class=argparse.RawTextHelpFormatter)
    parser.add_argument("--version", action="version", version="%(prog)s 1.0")
    parser.add_argument('-br', "--branch", metavar="String", required=True,
                        help="Branch of triggered repository")
    parser.add_argument('-e', "--build-event", default='commit',
                        choices=[build_event.value for build_event in Build_event],
                        help='Event of commit')
    parser.add_argument('-c', "--commit-id", metavar="String", required=True,
                        help="SHA of triggered commit")
    parser.add_argument('-p', "--product-type", default='closed_linux',
                        choices=[product_type.value for product_type in Product_type],
                        help='Type of product')
    parser.add_argument('-b', "--build-type", default='release',
                        choices=[build_type.value for build_type in Build_type],
                        help='Type of build')
    parser.add_argument('-d', "--root-dir", metavar="PATH", required=True,
                        help="Path to worker directory")
    args = parser.parse_args()

    directories_layout = {
        'branch': args.branch,
        'build_event': args.build_event,
        'commit_id': args.commit_id,
        'product_type': args.product_type,
        'build_type': args.build_type,
    }
    build_artifacts_dir = MediaSdkDirectories.get_build_dir(**directories_layout)
    tests_artifacts_dir = MediaSdkDirectories.get_test_dir(**directories_layout)
    tests_artifacts_url = MediaSdkDirectories.get_test_url(**directories_layout)

    adapter = TedAdapter(build_artifacts_dir, tests_artifacts_dir, tests_artifacts_url, root_dir=pathlib.Path(args.root_dir))
    try:
        tests_return_code = adapter.run_test()
    except Exception:
        print("Exception occurred:\n", traceback.format_exc())
        # TODO return json string
        tests_return_code = TestReturnCodes.INFRASTRUCTURE_ERROR.value

    try:
        tests_return_code |= adapter.run_fei_tests()
    except Exception:
        print("Exception occurred:\n", traceback.format_exc())
        # TODO return json string
        tests_return_code |= TestReturnCodes.INFRASTRUCTURE_ERROR.value

    try:
        adapter.copy_logs_to_share()
    except Exception:
        print("Exception occurred while copying results:\n", traceback.format_exc())
        tests_return_code |= TestReturnCodes.INFRASTRUCTURE_ERROR.value

    exit(tests_return_code)

if __name__ == '__main__':
    sys.path.append(os.path.dirname(os.path.dirname(os.path.abspath(__file__))))
    from common import MediaSdkDirectories
<<<<<<< HEAD
    from common.helper import TestReturnCodes, rotate_dir
    from smoke_test.config import LOG_PATH, LOG_NAME
=======
    from common.helper import Product_type, Build_type, Build_event, rotate_dir
>>>>>>> f1b8ac85
    main()<|MERGE_RESOLUTION|>--- conflicted
+++ resolved
@@ -252,10 +252,6 @@
 if __name__ == '__main__':
     sys.path.append(os.path.dirname(os.path.dirname(os.path.abspath(__file__))))
     from common import MediaSdkDirectories
-<<<<<<< HEAD
-    from common.helper import TestReturnCodes, rotate_dir
+    from common.helper import TestReturnCodes, Product_type, Build_type, Build_event, rotate_dir
     from smoke_test.config import LOG_PATH, LOG_NAME
-=======
-    from common.helper import Product_type, Build_type, Build_event, rotate_dir
->>>>>>> f1b8ac85
     main()